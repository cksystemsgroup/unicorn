use std::str::FromStr;

use anyhow::{anyhow, Context, Result};
use clap::{
    crate_authors, crate_description, crate_version, value_parser, Arg, ArgMatches, Command,
};
use strum::{EnumString, EnumVariantNames, IntoStaticStr, VariantNames};

#[derive(Debug, PartialEq, Eq, EnumString, EnumVariantNames, IntoStaticStr)]
#[strum(serialize_all = "kebab_case")]
pub enum LogLevel {
    Trace,
    Debug,
    Info,
    Warn,
    Error,
}

#[derive(Debug, EnumString, EnumVariantNames, IntoStaticStr, PartialEq, Eq, Clone)]
#[strum(serialize_all = "kebab_case")]
pub enum SmtType {
    Generic,
    #[cfg(feature = "boolector")]
    Boolector,
    #[cfg(feature = "z3")]
    Z3,
}

<<<<<<< HEAD
const DEFAULT_MEMORY_SIZE: &str = "1";
// 1 MiB
const DEFAULT_MAX_HEAP: &str = "8";
// 8 words
=======
#[derive(Debug, PartialEq, Eq, EnumString, EnumVariantNames, IntoStaticStr)]
#[strum(serialize_all = "kebab_case")]
pub enum SatType {
    None,
    #[cfg(feature = "kissat")]
    Kissat,
    #[cfg(feature = "varisat")]
    Varisat,
}

const DEFAULT_MEMORY_SIZE: &str = "1"; // 1 MiB
const DEFAULT_MAX_HEAP: &str = "8"; // 8 words
>>>>>>> 5e2c4c5f
const DEFAULT_MAX_STACK: &str = "32"; // 32 words

pub fn args() -> Command {
    let command = Command::new("Unicorn")
        .version(crate_version!())
        .author(crate_authors!(", "))
        .about(crate_description!())
        .arg(
            Arg::new("verbose")
                .short('v')
                .long("verbose")
                .help("configure logging level to use")
                .num_args(1)
                .value_name("LEVEL")
                .value_parser(value_parser_log_level())
                .default_value(Into::<&str>::into(LogLevel::Info))
                .global(true),
        )
        .subcommand(
            Command::new("emulate")
                .about("Emulate execution of a RISC-V ELF binary")
                .arg(
                    Arg::new("input-file")
                        .value_name("FILE")
                        .help("Binary file to be executed")
                        .num_args(1)
                        .required(true),
                )
                .arg(
                    Arg::new("memory")
                        .help("Total size of memory in MiB [possible: 1 .. 1024]")
                        .long("memory")
                        .num_args(1)
                        .value_name("NUMBER")
                        .default_value(DEFAULT_MEMORY_SIZE)
                        .value_parser(value_parser_memory_size()),
                )
                .arg(
                    Arg::new("extras")
                        .help("Arguments passed to emulated program")
                        .value_name("ARGUMENTS")
                        .last(true)
                        .allow_hyphen_values(true)
                        .num_args(1..)
                ),
        )
        .subcommand(
            Command::new("disassemble")
                .about("Disassemble and print a RISC-V ELF binary")
                .arg(
                    Arg::new("input-file")
                        .value_name("FILE")
                        .help("Binary file to be disassembled")
                        .num_args(1)
                        .required(true),
                ),
        )
        .subcommand(
            Command::new("beator")
                .about("Create a BTOR2 model for a RISC-V ELF binary")
                .arg(
                    Arg::new("input-file")
                        .help("RISC-V ELF binary to be converted")
                        .num_args(1)
                        .value_name("FILE")
                        .required(true),
                )
                .arg(
                    Arg::new("bitblast")
                        .help("Perform bitblasting of the model")
                        .short('b')
                        .long("bitblast")
                        .num_args(0)
                )
                .arg(
                    Arg::new("dimacs")
                        .help("Output DIMACS CNF instead of BTOR2")
                        .short('d')
                        .long("dimacs")
                        .num_args(0)
                )
                .arg(
                    Arg::new("emulate")
                        .help("Start emulation from created model")
                        .short('e')
                        .long("emulate")
                        .num_args(0)
                )
                .arg(
                    Arg::new("compile")
                        .help("Compile program from created model")
                        .short('c')
                        .long("compile")
                        .num_args(0)
                )
                .arg(
                    Arg::new("discretize-memory")
                        .help("Discretize memory (don't use array logic)")
                        .long("discretize-memory")
                        .num_args(0)
                )
                .arg(
                    Arg::new("fast-minimize")
                        .help("Skip solver during graph minimization")
                        .long("fast-minimize")
                        .num_args(0)
                )
                .arg(
                    Arg::new("max-heap")
                        .help("Number of machine-words usable as heap")
                        .long("max-heap")
                        .num_args(1)
                        .value_name("NUMBER")
                        .default_value(DEFAULT_MAX_HEAP)
                        .value_parser(value_parser!(u32)),
                )
                .arg(
                    Arg::new("max-stack")
                        .help("Number of machine-words usable as stack")
                        .long("max-stack")
                        .num_args(1)
                        .value_name("NUMBER")
                        .default_value(DEFAULT_MAX_STACK)
                        .value_parser(value_parser!(u32)),
                )
                .arg(
                    Arg::new("memory")
                        .help("Total size of memory in MiB [possible: 1 .. 1024]")
                        .long("memory")
                        .num_args(1)
                        .value_name("NUMBER")
                        .default_value(DEFAULT_MEMORY_SIZE)
                        .value_parser(value_parser_memory_size()),
                )
                .arg(
                    Arg::new("inputs")
                        .help("Concrete inputs to specialize the model")
                        .short('i')
                        .long("inputs")
                        .num_args(1)
                )
                .arg(
                    Arg::new("output-file")
                        .help("Output path for the generated BTOR2 file")
                        .short('o')
                        .long("out")
                        .num_args(1)
                )
                .arg(
                    Arg::new("prune-model")
                        .help("Prunes sequential part from model")
                        .short('p')
                        .long("prune")
                        .num_args(0)
                )
                .arg(
                    Arg::new("smt-solver")
                        .help("SMT solver used for optimization")
                        .short('s')
                        .long("solver")
                        .num_args(1)
                        .value_name("SOLVER")
                        .value_parser(value_parser_smt_type())
                        .default_value(Into::<&str>::into(SmtType::Generic)),
                )
                .arg(
                    Arg::new("sat-solver")
                        .help("SAT solver used for bad-state reasoning")
                        .long("sat-solver")
                        .num_args(1)
                        .value_name("SOLVER")
                        .value_parser(value_parser_sat_type())
                        .default_value(Into::<&str>::into(SatType::None)),
                )
                .arg(
                    Arg::new("solver-timeout")
                        .help("Timeout for each SMT solver query in milliseconds")
                        .short('t')
                        .long("timeout")
                        .num_args(1)
                        .value_name("NUMBER")
                        .value_parser(value_parser!(u64)),
                )
                .arg(
                    Arg::new("unroll-model")
                        .help("Number of instructions to unroll from model")
                        .short('u')
                        .long("unroll")
                        .num_args(1)
                        .value_name("NUMBER")
                        .value_parser(value_parser!(usize)),
                )
                .arg(
                    Arg::new("from-btor2")
                        .help("Pass this flag if the input file is a BTOR2 file.")
                        .short('f')
                        .long("from-btor2")
                        .num_args(0)
                )
                .arg(
                    Arg::new("extras")
                        .help("Arguments passed to emulated program")
                        .value_name("ARGUMENTS")
                        .last(true)
                        .allow_hyphen_values(true)
                        .num_args(1..)
                )
        )
        .subcommand(
            Command::new("qubot")
                .about("Create a QUBO model for a RISC-V ELF binary")
                .arg(
                    Arg::new("input-file")
                        .help("If --from-btor2 flag is not passed, then RISC-V ELF binary to be converted, else a BTOR2 file.")
                        .num_args(1)
                        .value_name("FILE")
                        .required(true),
                )
                .arg(
                    Arg::new("from-btor2")
                        .help("Pass this flag if the input file is a BTOR2 file.")
                        .short('f')
                        .long("from-btor2")
                        .num_args(0)
                )
                .arg(
                    Arg::new("output-file")
                        .help("Output path for the generated QUBO model")
                        .short('o')
                        .long("out")
                        .num_args(1)
                )
                .arg(
                    Arg::new("max-heap")
                        .help("Number of machine-words usable as heap")
                        .long("max-heap")
                        .num_args(1)
                        .value_name("NUMBER")
                        .default_value(DEFAULT_MAX_HEAP)
                        .value_parser(value_parser!(u32)),
                )
                .arg(
                    Arg::new("max-stack")
                        .help("Number of machine-words usable as stack")
                        .long("max-stack")
                        .num_args(1)
                        .value_name("NUMBER")
                        .default_value(DEFAULT_MAX_STACK)
                        .value_parser(value_parser!(u32)),
                )
                .arg(
                    Arg::new("memory")
                        .help("Total size of memory in MiB [possible: 1 .. 1024]")
                        .long("memory")
                        .num_args(1)
                        .value_name("NUMBER")
                        .default_value(DEFAULT_MEMORY_SIZE)
                        .value_parser(value_parser_memory_size()),
                )
                .arg(
                    Arg::new("inputs")
                        .help("Provide inputs to evaluate the model, separate by commas the values for a single instance, and with semicolon for various instances.")
                        .short('i')
                        .long("inputs")
                        .num_args(1)
                )
                .arg(
                    Arg::new("smt-solver")
                        .help("SMT solver used for optimization")
                        .short('s')
                        .long("solver")
                        .num_args(1)
                        .value_name("SOLVER")
                        .value_parser(value_parser_smt_type())
                        .default_value(Into::<&str>::into(SmtType::Generic)),
                )
                .arg(
                    Arg::new("solver-timeout")
                        .help("Timeout for each SMT solver query in milliseconds")
                        .short('t')
                        .long("timeout")
                        .num_args(1)
                        .value_name("NUMBER")
                        .value_parser(value_parser!(u64)),
                )
                .arg(
                    Arg::new("unroll-model")
                        .help("Number of instructions to unroll from model")
                        .short('u')
                        .long("unroll")
                        .num_args(1)
                        .value_name("NUMBER")
                        .value_parser(value_parser!(usize)),
                )
                .arg(
                    Arg::new("ising")
                        .help("Makes qubot output an ising model")
                        .short('I')
                        .long("ising")
                        .num_args(0)
                )
                .arg(
                    Arg::new("from-dimacs")
                        .help("Consume DIMACS instead of RISC-V inputs")
                        .long("from-dimacs")
                        .num_args(0)
                )
                .arg(
                    Arg::new("extras")
                        .help("Arguments passed to emulated program")
                        .value_name("ARGUMENTS")
                        .last(true)
                        .allow_hyphen_values(true)
                        .num_args(1..)
                )
        )
        .subcommand(
            Command::new("dwave")
                .about("Execute QUBO model on the quantum annealer")
                .arg(
                    Arg::new("input-file")
                        .help("file generated by subcommand qubot")
                        .num_args(1)
                        .value_name("FILE")
                        .required(true),
                )
                .arg(
                    Arg::new("num-runs")
                        .help("number of samples to perform on the quantum annealer")
                        .short('r')
                        .long("num-runs")
                        .num_args(1)
                        .value_name("NUMBER")
                        .default_value("1000")
                        .value_parser(value_parser!(u32)),
                )
                .arg(
                    Arg::new("chain-strength")
                        .help("chain strength of physical variables to represent logic variables")
                        .long("chain-strength")
                        .num_args(1)
                        .value_name("NUMBER")
                        .default_value("1.0")
                        .value_parser(value_parser!(f32)),
                )
        )
        .subcommand_required(true)
        .arg_required_else_help(true)
        .propagate_version(true);

    #[cfg(feature = "gui")]
    let command = command.subcommand(Command::new("gui").about("Start unicorn with a GUI"));

    #[allow(clippy::let_and_return)]
    command
}

pub fn expect_arg<T: FromStr>(m: &ArgMatches, arg: &str) -> Result<T>
where
    <T as FromStr>::Err: Send + Sync + std::error::Error + 'static,
{
    m.get_one::<String>(arg)
        .ok_or_else(|| anyhow!("argument \"{}\" has to be set in CLI at all times", arg))
        .and_then(|s| {
            T::from_str(s).with_context(|| format!("argument \"{}\" has wrong format", arg))
        })
}

pub fn expect_optional_arg<T: FromStr>(m: &ArgMatches, arg: &str) -> Result<Option<T>>
where
    <T as FromStr>::Err: Send + Sync + std::error::Error + 'static,
{
    match m.get_one::<String>(arg) {
        Some(s) => {
            let res =
                T::from_str(s).with_context(|| format!("argument \"{}\" has wrong format", arg))?;
            Ok(Some(res))
        }
        None => Ok(None),
    }
}

pub fn collect_arg_values(m: &ArgMatches, arg: &str) -> Vec<String> {
    match m.get_many::<String>(arg) {
        Some(iter) => iter.map(|it| it.into()).collect(),
        None => vec![],
    }
}

fn value_parser_memory_size() -> clap::builder::RangedU64ValueParser {
    value_parser!(u64).range(1_u64..=1024_u64)
}

fn value_parser_log_level() -> clap::builder::PossibleValuesParser {
    clap::builder::PossibleValuesParser::new(LogLevel::VARIANTS)
}

fn value_parser_smt_type() -> clap::builder::PossibleValuesParser {
    clap::builder::PossibleValuesParser::new(SmtType::VARIANTS)
}

fn value_parser_sat_type() -> clap::builder::PossibleValuesParser {
    clap::builder::PossibleValuesParser::new(SatType::VARIANTS)
}

#[cfg(test)]
mod tests {
    use super::*;

    fn with_matches<F>(a: Vec<&str>, f: F)
    where
        F: Fn(&ArgMatches),
    {
        let matches = args().get_matches_from(a.clone());

        f(matches.subcommand_matches(a[1]).unwrap())
    }

    #[test]
    fn test_execute_defaults_are_set() {
        with_matches(vec!["unicorn", "beator", "file.o"], |m| {
            assert!(m.contains_id("memory"), "Default memory size is set");
            assert!(m.contains_id("smt-solver"), "Default solver is set");
        });
    }

    #[test]
    fn test_execute_memory_size_argument() {
        assert!(
            args()
                .try_get_matches_from(vec!["unicorn", "beator", "-m", "0", "file.o"])
                .is_err(),
            "Memory size 0 is invalid"
        );

        assert!(
            args()
                .try_get_matches_from(vec!["unicorn", "beator", "-m", "-23424", "file.o"])
                .is_err(),
            "Negative memory size is invalid"
        );

        assert!(
            args()
                .try_get_matches_from(vec!["unicorn", "beator", "-m", "23424", "file.o"])
                .is_err(),
            "memory size is invalid (out of range)"
        );
    }

    #[test]
    fn test_filename_argument_postitions() {
        assert!(
            args()
                .try_get_matches_from(vec!["unicorn", "beator", "-s", "generic", "file.o"])
                .is_ok(),
            "Input file can be declared after flags"
        );

        assert!(
            args()
                .try_get_matches_from(vec!["unicorn", "beator", "filename", "-s", "generic"])
                .is_ok(),
            "Input file can be declared before flags"
        );
    }
}<|MERGE_RESOLUTION|>--- conflicted
+++ resolved
@@ -26,12 +26,6 @@
     Z3,
 }
 
-<<<<<<< HEAD
-const DEFAULT_MEMORY_SIZE: &str = "1";
-// 1 MiB
-const DEFAULT_MAX_HEAP: &str = "8";
-// 8 words
-=======
 #[derive(Debug, PartialEq, Eq, EnumString, EnumVariantNames, IntoStaticStr)]
 #[strum(serialize_all = "kebab_case")]
 pub enum SatType {
@@ -44,7 +38,6 @@
 
 const DEFAULT_MEMORY_SIZE: &str = "1"; // 1 MiB
 const DEFAULT_MAX_HEAP: &str = "8"; // 8 words
->>>>>>> 5e2c4c5f
 const DEFAULT_MAX_STACK: &str = "32"; // 32 words
 
 pub fn args() -> Command {
@@ -390,6 +383,7 @@
                         .default_value("1.0")
                         .value_parser(value_parser!(f32)),
                 )
+
         )
         .subcommand_required(true)
         .arg_required_else_help(true)
