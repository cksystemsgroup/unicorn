--- conflicted
+++ resolved
@@ -862,11 +862,7 @@
 fn exec_divw(state: &mut EmulatorState, rtype: RType) {
     let rs1_value = state.get_reg(rtype.rs1());
     let rs2_value = state.get_reg(rtype.rs2());
-<<<<<<< HEAD
-    assert!(rs2_value != 0, "check for non-zero divisor");
-=======
     assert!((rs2_value as i32) != 0, "check for non-zero divisor");
->>>>>>> 91fff5b1
     let rd_value = (rs1_value as i32).wrapping_div(rs2_value as i32) as u64;
     trace_rtype(state, "divw", rtype, rd_value);
     state.set_reg(rtype.rd(), rd_value);
@@ -902,11 +898,7 @@
 fn exec_remw(state: &mut EmulatorState, rtype: RType) {
     let rs1_value = state.get_reg(rtype.rs1());
     let rs2_value = state.get_reg(rtype.rs2());
-<<<<<<< HEAD
-    assert!(rs2_value != 0, "check for non-zero divisor");
-=======
     assert!((rs2_value as i32) != 0, "check for non-zero divisor");
->>>>>>> 91fff5b1
     let rd_value = (rs1_value as i32).wrapping_rem(rs2_value as i32) as u64;
     trace_rtype(state, "remw", rtype, rd_value);
     state.set_reg(rtype.rd(), rd_value);
