use crate::engine::memory::VirtualMemory;
use crate::engine::system::{prepare_unix_stack, SyscallId, NUMBER_OF_REGISTERS, PAGE_SIZE};
use crate::util::next_multiple_of;
use byteorder::{ByteOrder, LittleEndian};
use log::{debug, info, trace, warn};
use riscu::{types::*, Instruction, Program, Register};
use std::cmp::min;
use std::fs::File;
use std::io::{self, Read, Stdin, Stdout, Write};
use std::mem::size_of;

//
// Public Interface
//

pub type EmulatorValue = u64;

#[derive(Debug)]
pub struct EmulatorState {
    registers: Vec<EmulatorValue>,
    memory: VirtualMemory<EmulatorValue>,
    program_counter: EmulatorValue,
    program_break: EmulatorValue,
    opened: Vec<File>,
    running: bool,
    stdin: Stdin,
    stdout: Stdout,
}

impl EmulatorState {
    pub fn new(memory_size: usize) -> Self {
        Self {
            registers: vec![0; NUMBER_OF_REGISTERS],
            memory: VirtualMemory::new(memory_size / riscu::WORD_SIZE, PAGE_SIZE),
            program_counter: 0,
            program_break: 0,
            opened: Vec::new(),
            running: false,
            stdin: io::stdin(),
            stdout: io::stdout(),
        }
    }

    // Fully bootstraps the emulator to allow execution of the given
    // `program` from its beginning with given arguments `argv`.
    pub fn bootstrap(&mut self, program: &Program, argv: &[String]) {
        let sp_value = self.memory.size() * riscu::WORD_SIZE;
        self.set_reg(Register::Sp, sp_value as u64);
        self.program_counter = initial_program_counter(program);
        self.program_break = initial_program_break(program);
        self.load_code_segment(program);
        self.load_data_segment(program);
        self.load_stack_segment(argv);
    }

    // Partially prepares the emulator with the code segment from the
    // given `program`. This can be used in conjunction with other
    // mechanisms that restore the rest of the machine state.
    pub fn prepare(&mut self, program: &Program) {
        self.load_code_segment(program);
    }

    // Start emulation.
    pub fn run(&mut self) {
        self.running = true;
        while self.running {
            let fetched = fetch(self);
            let decoded = decode(fetched);
            execute(self, decoded);
        }
    }
}

//
// Private Implementation
//

const INSTRUCTION_SIZE_MASK: u64 = riscu::INSTRUCTION_SIZE as u64 - 1;
const WORD_SIZE_MASK: u64 = riscu::WORD_SIZE as u64 - 1;
const MAX_FILENAME_LENGTH: usize = 128;
const FIRST_REAL_FD: usize = 3;

fn initial_program_counter(program: &Program) -> EmulatorValue {
    program.instruction_range.start
}

fn initial_program_break(program: &Program) -> EmulatorValue {
    let data_size = program.data.content.len();
    let data_end = program.data.address + data_size as u64;
    next_multiple_of(data_end, PAGE_SIZE as u64)
}

impl EmulatorState {
    fn pc_add(&mut self, imm: u64) {
        self.program_counter = self.program_counter.wrapping_add(imm);
    }

    fn pc_next(&mut self) {
        self.pc_add(riscu::INSTRUCTION_SIZE as u64);
    }

    // TODO: Move to public portion of file.
    pub fn pc_set(&mut self, val: EmulatorValue) {
        assert!(val & INSTRUCTION_SIZE_MASK == 0, "program counter aligned");
        self.program_counter = val;
    }

    // TODO: Move to public portion of file.
    pub fn get_reg(&self, reg: Register) -> EmulatorValue {
        self.registers[reg as usize]
    }

    // TODO: Move to public portion of file.
    pub fn set_reg(&mut self, reg: Register, val: EmulatorValue) {
        assert!(reg != Register::Zero, "cannot set `zero` register");
        self.registers[reg as usize] = val;
    }

    fn set_reg_maybe(&mut self, reg: Register, val: EmulatorValue) {
        if reg == Register::Zero {
            return;
        };
        self.set_reg(reg, val);
    }

    // TODO: Move to public portion of file.
    pub fn get_mem(&self, adr: EmulatorValue) -> EmulatorValue {
        assert!(adr & WORD_SIZE_MASK == 0, "address aligned");
        self.memory[adr as usize / riscu::WORD_SIZE]
    }

    fn get_mem_typed<T: MyLittleEndian>(&self, adr: EmulatorValue) -> T {
        assert!(adr % (size_of::<T>() as u64) == 0, "address aligned");
        let word_address = adr & !WORD_SIZE_MASK;
        let word_offset = (adr & WORD_SIZE_MASK) as usize;
        let bytes = self.get_mem(word_address).to_le_bytes();
        MyLittleEndian::read(&bytes[word_offset..])
    }

    // TODO: Move to public portion of file.
    pub fn set_mem(&mut self, adr: EmulatorValue, val: EmulatorValue) {
        assert!(adr & WORD_SIZE_MASK == 0, "address aligned");
        self.memory[adr as usize / riscu::WORD_SIZE] = val;
    }

    fn set_mem_typed<T: MyLittleEndian>(&mut self, adr: EmulatorValue, val: T) {
        assert!(adr % (size_of::<T>() as u64) == 0, "address aligned");
        let word_address = adr & !WORD_SIZE_MASK;
        let word_offset = (adr & WORD_SIZE_MASK) as usize;
        let mut bytes = self.get_mem(word_address).to_le_bytes();
        MyLittleEndian::write(&mut bytes[word_offset..], val);
        let word = EmulatorValue::from_le_bytes(bytes);
        self.set_mem(word_address, word);
    }

    fn copy_mem(&mut self, adr: EmulatorValue, src: &[u8]) {
        src.iter()
            .zip(adr..)
            .for_each(|(b, a)| self.set_mem_typed::<u8>(a, *b));
    }

    fn load_code_segment(&mut self, program: &Program) {
        self.copy_mem(program.code.address, &program.code.content);
    }

    fn load_data_segment(&mut self, program: &Program) {
        self.copy_mem(program.data.address, &program.data.content);
    }

    fn load_stack_segment(&mut self, argv: &[String]) {
        debug!("argc: {}, argv: {:?}", argv.len(), argv);
        for val in prepare_unix_stack(argv, self.get_reg(Register::Sp)) {
            let sp = self.get_reg(Register::Sp) - riscu::WORD_SIZE as u64;
            self.set_reg(Register::Sp, sp);
            self.set_mem(sp, val);
        }
    }

    // TODO: Move to public portion of file.
    pub fn get_program_counter(&self) -> EmulatorValue {
        self.program_counter
    }

    // TODO: Move to public portion of file.
    pub fn get_program_break(&self) -> EmulatorValue {
        self.program_break
    }

    // TODO: Move to public portion of file.
    pub fn set_program_break(&mut self, val: EmulatorValue) {
        assert!(val & WORD_SIZE_MASK == 0, "program break aligned");
        assert!(val >= self.program_break, "monotonic");
        self.program_break = val;
    }

    fn fd_new(&mut self, file: File) -> EmulatorValue {
        let fd = self.opened.len() + FIRST_REAL_FD;
        self.opened.push(file);
        fd as EmulatorValue
    }

    fn fd_read(&mut self, fd: EmulatorValue) -> &mut dyn Read {
        match fd {
            0 => &mut self.stdin,
            1 => panic!("reading from `stdout` is a bad idea"),
            2 => panic!("reading from `stderr` is a bad idea"),
            _ => &mut self.opened[fd as usize - FIRST_REAL_FD],
        }
    }

    fn fd_write(&mut self, fd: EmulatorValue) -> &mut dyn Write {
        match fd {
            0 => panic!("writing to `stdin` is a bad idea"),
            1 => &mut self.stdout,
            2 => unimplemented!("writing to `stderr` missing"),
            _ => &mut self.opened[fd as usize - FIRST_REAL_FD],
        }
    }
}

fn fetch(state: &mut EmulatorState) -> u32 {
    assert!(state.program_counter & INSTRUCTION_SIZE_MASK == 0);
    assert!(riscu::INSTRUCTION_SIZE == size_of::<u32>());
    state.get_mem_typed::<u32>(state.program_counter)
}

fn decode(instruction_half_word: u32) -> Instruction {
    riscu::decode(instruction_half_word).expect("valid instruction")
}

fn execute(state: &mut EmulatorState, instr: Instruction) {
    match instr {
        Instruction::Lui(utype) => exec_lui(state, utype),
        Instruction::Auipc(utype) => exec_auipc(state, utype),
        Instruction::Jal(jtype) => exec_jal(state, jtype),
        Instruction::Jalr(itype) => exec_jalr(state, itype),
        Instruction::Beq(btype) => exec_beq(state, btype),
        Instruction::Bne(btype) => exec_bne(state, btype),
        Instruction::Blt(btype) => exec_blt(state, btype),
        Instruction::Bge(btype) => exec_bge(state, btype),
        Instruction::Bltu(btype) => exec_bltu(state, btype),
        Instruction::Bgeu(btype) => exec_bgeu(state, btype),
        Instruction::Lb(itype) => exec_lb(state, itype),
        Instruction::Lh(itype) => exec_lh(state, itype),
        Instruction::Lw(itype) => exec_lw(state, itype),
        Instruction::Ld(itype) => exec_ld(state, itype),
        Instruction::Lbu(itype) => exec_lbu(state, itype),
        Instruction::Lhu(itype) => exec_lhu(state, itype),
        Instruction::Sb(stype) => exec_sb(state, stype),
        Instruction::Sh(stype) => exec_sh(state, stype),
        Instruction::Sw(stype) => exec_sw(state, stype),
        Instruction::Sd(stype) => exec_sd(state, stype),
        Instruction::Addi(itype) => exec_addi(state, itype),
        Instruction::Sltiu(itype) => exec_sltiu(state, itype),
        Instruction::Xori(itype) => exec_xori(state, itype),
        Instruction::Ori(itype) => exec_ori(state, itype),
        Instruction::Andi(itype) => exec_andi(state, itype),
        Instruction::Slli(itype) => exec_slli(state, itype),
        Instruction::Srli(itype) => exec_srli(state, itype),
        Instruction::Srai(itype) => exec_srai(state, itype),
        Instruction::Addiw(itype) => exec_addiw(state, itype),
        Instruction::Slliw(itype) => exec_slliw(state, itype),
        Instruction::Srliw(itype) => exec_srliw(state, itype),
        Instruction::Sraiw(itype) => exec_sraiw(state, itype),
        Instruction::Add(rtype) => exec_add(state, rtype),
        Instruction::Sub(rtype) => exec_sub(state, rtype),
        Instruction::Sll(rtype) => exec_sll(state, rtype),
        Instruction::Sltu(rtype) => exec_sltu(state, rtype),
        Instruction::Srl(rtype) => exec_srl(state, rtype),
        Instruction::Sra(rtype) => exec_sra(state, rtype),
        Instruction::Or(rtype) => exec_or(state, rtype),
        Instruction::And(rtype) => exec_and(state, rtype),
        Instruction::Mul(rtype) => exec_mul(state, rtype),
        Instruction::Div(rtype) => exec_div(state, rtype),
        Instruction::Divu(rtype) => exec_divu(state, rtype),
        Instruction::Remu(rtype) => exec_remu(state, rtype),
        Instruction::Addw(rtype) => exec_addw(state, rtype),
        Instruction::Subw(rtype) => exec_subw(state, rtype),
        Instruction::Sllw(rtype) => exec_sllw(state, rtype),
        Instruction::Mulw(rtype) => exec_mulw(state, rtype),
        Instruction::Ecall(_itype) => exec_ecall(state),
        // TODO: Cover all needed instructions here.
        _ => unimplemented!("not implemented: {:?}", instr),
    }
}

//
// RISC-V Instruction Semantics
//
// The following functions each codify the semantics of one RISC-V
// instruction in terms of a given `EmulatorState`. Above each function
// is a comment providing an informal description of the semantics. The
// following conventions are used in these comments:
//   - All registers and 'mem[x]' locations have 64 bit width.
//   - Some operators are suffixed with 's' and 'u' to distinguish the
//     difference between signed and unsigned variants, e.g. '<u', '<s'.
//   - The bit width of operators is determined by their operands.
//   - Any sign extension (sext) or zero extension (zext) denotes the
//     target bit width explicitly, e.g. 's64(x)', 'z64(x)', 's32(x)'
//   - Reduction of bit with is denoted in braces, e.g. rs1{32}, and
//     indicates selecting the given number of least-significant bits,
//     or used to make implicit bit widths explicit, e.g. imm{12}.
//   - Memory access of smaller bit width uses, e.g. mem16[x], mem8[x].
//   - Memory is always byte-addressed, independent of the bit width.
//

// rd = s64(imm{20}) << 12
// pc = pc + 4
fn exec_lui(state: &mut EmulatorState, utype: UType) {
    let rd_value = ((utype.imm() as i32) << 12) as u64;
    trace_utype(state, "lui", utype, rd_value);
    state.set_reg(utype.rd(), rd_value);
    state.pc_next();
}

// rd = pc + s64(imm{20}) << 12
// pc = pc + 4
fn exec_auipc(state: &mut EmulatorState, utype: UType) {
    let rd_value = ((utype.imm() as i32) << 12) as u64 + state.program_counter;
    trace_utype(state, "auipc", utype, rd_value);
    state.set_reg(utype.rd(), rd_value);
    state.pc_next();
}

// rd = pc + 4
// pc = pc + s64(imm)
fn exec_jal(state: &mut EmulatorState, jtype: JType) {
    let rd_value = state.program_counter + riscu::INSTRUCTION_SIZE as u64;
    trace_jtype(state, "jal", jtype, rd_value);
    state.set_reg_maybe(jtype.rd(), rd_value);
    state.pc_add(jtype.imm() as u64);
}

// rd = pc + 4
// pc = rs1 + s64(imm)
fn exec_jalr(state: &mut EmulatorState, itype: IType) {
    let rs1_value = state.get_reg(itype.rs1());
    let rd_value = state.program_counter + riscu::INSTRUCTION_SIZE as u64;
    let pc_value = rs1_value.wrapping_add(itype.imm() as u64);
    trace_itype(state, "jalr", itype, rd_value);
    state.set_reg_maybe(itype.rd(), rd_value);
    state.pc_set(pc_value);
}

// pc = pc + s64(imm)         ||| if (rs1 == rs2)
// pc = pc + 4                ||| otherwise
fn exec_beq(state: &mut EmulatorState, btype: BType) {
    let rs1_value = state.get_reg(btype.rs1());
    let rs2_value = state.get_reg(btype.rs2());
    let condition = rs1_value == rs2_value;
    trace_btype(state, "beq", btype, condition);
    if condition {
        state.pc_add(btype.imm() as u64);
    } else {
        state.pc_next();
    }
}

// pc = pc + s64(imm)         ||| if (rs1 != rs2)
// pc = pc + 4                ||| otherwise
fn exec_bne(state: &mut EmulatorState, btype: BType) {
    let rs1_value = state.get_reg(btype.rs1());
    let rs2_value = state.get_reg(btype.rs2());
    let condition = rs1_value != rs2_value;
    trace_btype(state, "bne", btype, condition);
    if condition {
        state.pc_add(btype.imm() as u64);
    } else {
        state.pc_next();
    }
}

// pc = pc + s64(imm)         ||| if (rs1 <s rs2)
// pc = pc + 4                ||| otherwise
fn exec_blt(state: &mut EmulatorState, btype: BType) {
    let rs1_value = state.get_reg(btype.rs1());
    let rs2_value = state.get_reg(btype.rs2());
    let condition = (rs1_value as i64) < (rs2_value as i64);
    trace_btype(state, "blt", btype, condition);
    if condition {
        state.pc_add(btype.imm() as u64);
    } else {
        state.pc_next();
    }
}

// pc = pc + s64(imm)         ||| if (rs1 >=s rs2)
// pc = pc + 4                ||| otherwise
fn exec_bge(state: &mut EmulatorState, btype: BType) {
    let rs1_value = state.get_reg(btype.rs1());
    let rs2_value = state.get_reg(btype.rs2());
    let condition = (rs1_value as i64) >= (rs2_value as i64);
    trace_btype(state, "bge", btype, condition);
    if condition {
        state.pc_add(btype.imm() as u64);
    } else {
        state.pc_next();
    }
}

// pc = pc + s64(imm)         ||| if (rs1 <u rs2)
// pc = pc + 4                ||| otherwise
fn exec_bltu(state: &mut EmulatorState, btype: BType) {
    let rs1_value = state.get_reg(btype.rs1());
    let rs2_value = state.get_reg(btype.rs2());
    let condition = rs1_value < rs2_value;
    trace_btype(state, "bltu", btype, condition);
    if condition {
        state.pc_add(btype.imm() as u64);
    } else {
        state.pc_next();
    }
}

// pc = pc + s64(imm)         ||| if (rs1 >=u rs2)
// pc = pc + 4                ||| otherwise
fn exec_bgeu(state: &mut EmulatorState, btype: BType) {
    let rs1_value = state.get_reg(btype.rs1());
    let rs2_value = state.get_reg(btype.rs2());
    let condition = rs1_value >= rs2_value;
    trace_btype(state, "bgeu", btype, condition);
    if condition {
        state.pc_add(btype.imm() as u64);
    } else {
        state.pc_next();
    }
}

// rd = s64(mem8[rs1 + s64(imm{12})])
// pc = pc + 4
fn exec_lb(state: &mut EmulatorState, itype: IType) {
    let rs1_value = state.get_reg(itype.rs1());
    let address = rs1_value.wrapping_add(itype.imm() as u64);
    let rd_value = state.get_mem_typed::<i8>(address) as u64;
    trace_itype(state, "lb", itype, rd_value);
    state.set_reg(itype.rd(), rd_value);
    state.pc_next();
}

// rd = z64(mem8[rs1 + s64(imm{12})])
// pc = pc + 4
fn exec_lbu(state: &mut EmulatorState, itype: IType) {
    let rs1_value = state.get_reg(itype.rs1());
    let address = rs1_value.wrapping_add(itype.imm() as u64);
    let rd_value = state.get_mem_typed::<u8>(address) as u64;
    trace_itype(state, "lbu", itype, rd_value);
    state.set_reg(itype.rd(), rd_value);
    state.pc_next();
}

// rd = s64(mem16[rs1 + s64(imm{12})])
// pc = pc + 4
fn exec_lh(state: &mut EmulatorState, itype: IType) {
    let rs1_value = state.get_reg(itype.rs1());
    let address = rs1_value.wrapping_add(itype.imm() as u64);
    let rd_value = state.get_mem_typed::<i16>(address) as u64;
    trace_itype(state, "lh", itype, rd_value);
    state.set_reg(itype.rd(), rd_value);
    state.pc_next();
}

// rd = z64(mem16[rs1 + s64(imm{12})])
// pc = pc + 4
fn exec_lhu(state: &mut EmulatorState, itype: IType) {
    let rs1_value = state.get_reg(itype.rs1());
    let address = rs1_value.wrapping_add(itype.imm() as u64);
    let rd_value = state.get_mem_typed::<u16>(address) as u64;
    trace_itype(state, "lhu", itype, rd_value);
    state.set_reg(itype.rd(), rd_value);
    state.pc_next();
}

// rd = s64(mem32[rs1 + s64(imm{12})])
// pc = pc + 4
fn exec_lw(state: &mut EmulatorState, itype: IType) {
    let rs1_value = state.get_reg(itype.rs1());
    let address = rs1_value.wrapping_add(itype.imm() as u64);
    let rd_value = state.get_mem_typed::<i32>(address) as u64;
    trace_itype(state, "lw", itype, rd_value);
    state.set_reg(itype.rd(), rd_value);
    state.pc_next();
}

// rd = mem[rs1 + s64(imm{12})]
// pc = pc + 4
fn exec_ld(state: &mut EmulatorState, itype: IType) {
    let rs1_value = state.get_reg(itype.rs1());
    let address = rs1_value.wrapping_add(itype.imm() as u64);
    let rd_value = state.get_mem(address);
    trace_itype(state, "ld", itype, rd_value);
    state.set_reg(itype.rd(), rd_value);
    state.pc_next();
}

// mem8[rs1 + s64(imm{12})] = rs2{8}
// pc = pc + 4
fn exec_sb(state: &mut EmulatorState, stype: SType) {
    let rs1_value = state.get_reg(stype.rs1());
    let rs2_value = state.get_reg(stype.rs2());
    let address = rs1_value.wrapping_add(stype.imm() as u64);
    trace_stype(state, "sb", stype, address);
    state.set_mem_typed::<u8>(address, rs2_value as u8);
    state.pc_next();
}

// mem16[rs1 + s64(imm{12})] = rs2{16}
// pc = pc + 4
fn exec_sh(state: &mut EmulatorState, stype: SType) {
    let rs1_value = state.get_reg(stype.rs1());
    let rs2_value = state.get_reg(stype.rs2());
    let address = rs1_value.wrapping_add(stype.imm() as u64);
    trace_stype(state, "sh", stype, address);
    state.set_mem_typed::<u16>(address, rs2_value as u16);
    state.pc_next();
}

// mem32[rs1 + s64(imm{12})] = rs2{32}
// pc = pc + 4
fn exec_sw(state: &mut EmulatorState, stype: SType) {
    let rs1_value = state.get_reg(stype.rs1());
    let rs2_value = state.get_reg(stype.rs2());
    let address = rs1_value.wrapping_add(stype.imm() as u64);
    trace_stype(state, "sw", stype, address);
    state.set_mem_typed::<u32>(address, rs2_value as u32);
    state.pc_next();
}

// mem[rs1 + s64(imm{12})] = rs2
// pc = pc + 4
fn exec_sd(state: &mut EmulatorState, stype: SType) {
    let rs1_value = state.get_reg(stype.rs1());
    let rs2_value = state.get_reg(stype.rs2());
    let address = rs1_value.wrapping_add(stype.imm() as u64);
    trace_stype(state, "sd", stype, address);
    state.set_mem(address, rs2_value);
    state.pc_next();
}

// rd = rs1 + s64(imm{12})
// pc = pc + 4
fn exec_addi(state: &mut EmulatorState, itype: IType) {
    let rs1_value = state.get_reg(itype.rs1());
    let rd_value = rs1_value.wrapping_add(itype.imm() as u64);
    trace_itype(state, "addi", itype, rd_value);
    state.set_reg_maybe(itype.rd(), rd_value);
    state.pc_next();
}

// rd = s64(rs1{32} + s32(imm{12}))
// pc = pc + 4
fn exec_addiw(state: &mut EmulatorState, itype: IType) {
    let rs1_value = state.get_reg(itype.rs1());
    let rd_value = (rs1_value as i32).wrapping_add(itype.imm()) as u64;
    trace_itype(state, "addiw", itype, rd_value);
    state.set_reg(itype.rd(), rd_value);
    state.pc_next();
}

// rd = 1                     ||| if (rs1 <u s64(imm{12}))
// rd = 0                     ||| otherwise
// pc = pc + 4
fn exec_sltiu(state: &mut EmulatorState, itype: IType) {
    let rs1_value = state.get_reg(itype.rs1());
    let condition = rs1_value < (itype.imm() as u64);
<<<<<<< HEAD
    let rd_value = u64::from(condition);
=======
    let rd_value = EmulatorValue::from(condition);
>>>>>>> e8516338
    trace_itype(state, "sltiu", itype, rd_value);
    state.set_reg(itype.rd(), rd_value);
    state.pc_next();
}

// rd = rs1 ^ s64(imm{12})
// pc = pc + 4
fn exec_xori(state: &mut EmulatorState, itype: IType) {
    let rs1_value = state.get_reg(itype.rs1());
    let rd_value = rs1_value ^ (itype.imm() as u64);
    trace_itype(state, "xori", itype, rd_value);
    state.set_reg(itype.rd(), rd_value);
    state.pc_next();
}

// rd = rs1 | s64(imm{12})
// pc = pc + 4
fn exec_ori(state: &mut EmulatorState, itype: IType) {
    let rs1_value = state.get_reg(itype.rs1());
    let rd_value = rs1_value | (itype.imm() as u64);
    trace_itype(state, "ori", itype, rd_value);
    state.set_reg(itype.rd(), rd_value);
    state.pc_next();
}

// rd = rs1 & s64(imm{12})
// pc = pc + 4
fn exec_andi(state: &mut EmulatorState, itype: IType) {
    let rs1_value = state.get_reg(itype.rs1());
    let rd_value = rs1_value & (itype.imm() as u64);
    trace_itype(state, "andi", itype, rd_value);
    state.set_reg(itype.rd(), rd_value);
    state.pc_next();
}

// rd = rs1 << z32(imm{6})
// pc = pc + 4
fn exec_slli(state: &mut EmulatorState, itype: IType) {
    let rs1_value = state.get_reg(itype.rs1());
    let rd_value = rs1_value.wrapping_shl(itype.imm() as u32);
    trace_itype(state, "slli", itype, rd_value);
    state.set_reg(itype.rd(), rd_value);
    state.pc_next();
}

// rd = s64(rs1{32} << z32(imm{5}))
// pc = pc + 4
fn exec_slliw(state: &mut EmulatorState, itype: IType) {
    let rs1_value = state.get_reg(itype.rs1());
    let rd_value = (rs1_value as i32).wrapping_shl(itype.imm() as u32) as u64;
    trace_itype(state, "slliw", itype, rd_value);
    state.set_reg(itype.rd(), rd_value);
    state.pc_next();
}

// rd = rs1 >>u z32(imm{6})
// pc = pc + 4
fn exec_srli(state: &mut EmulatorState, itype: IType) {
    let rs1_value = state.get_reg(itype.rs1());
    let rd_value = rs1_value.wrapping_shr(itype.imm() as u32);
    trace_itype(state, "srli", itype, rd_value);
    state.set_reg(itype.rd(), rd_value);
    state.pc_next();
}

// rd = s64(rs1{32} >>u z32(imm{5}))
// pc = pc + 4
fn exec_srliw(state: &mut EmulatorState, itype: IType) {
    let rs1_value = state.get_reg(itype.rs1());
    let rd_value = (rs1_value as u32).wrapping_shr(itype.imm() as u32) as i32 as u64;
    trace_itype(state, "srliw", itype, rd_value);
    state.set_reg(itype.rd(), rd_value);
    state.pc_next();
}

// rd = rs1 >>s z32(imm{6})
// pc = pc + 4
fn exec_srai(state: &mut EmulatorState, itype: IType) {
    let rs1_value = state.get_reg(itype.rs1());
    let rd_value = (rs1_value as i64).wrapping_shr(itype.imm() as u32) as u64;
    trace_itype(state, "srai", itype, rd_value);
    state.set_reg(itype.rd(), rd_value);
    state.pc_next();
}

// rd = s64(rs1{32} >>s z32(imm{5}))
// pc = pc + 4
fn exec_sraiw(state: &mut EmulatorState, itype: IType) {
    let rs1_value = state.get_reg(itype.rs1());
    let rd_value = (rs1_value as i32).wrapping_shr(itype.imm() as u32) as u64;
    trace_itype(state, "sraiw", itype, rd_value);
    state.set_reg(itype.rd(), rd_value);
    state.pc_next();
}

// rd = rs1 + rs2
// pc = pc + 4
fn exec_add(state: &mut EmulatorState, rtype: RType) {
    let rs1_value = state.get_reg(rtype.rs1());
    let rs2_value = state.get_reg(rtype.rs2());
    let rd_value = rs1_value.wrapping_add(rs2_value);
    trace_rtype(state, "add", rtype, rd_value);
    state.set_reg(rtype.rd(), rd_value);
    state.pc_next();
}

// rd = s64(rs1{32} + rs2{32})
// pc = pc + 4
fn exec_addw(state: &mut EmulatorState, rtype: RType) {
    let rs1_value = state.get_reg(rtype.rs1());
    let rs2_value = state.get_reg(rtype.rs2());
    let rd_value = (rs1_value as i32).wrapping_add(rs2_value as i32) as u64;
    trace_rtype(state, "addw", rtype, rd_value);
    state.set_reg(rtype.rd(), rd_value);
    state.pc_next();
}

// rd = rs1 - rs2
// pc = pc + 4
fn exec_sub(state: &mut EmulatorState, rtype: RType) {
    let rs1_value = state.get_reg(rtype.rs1());
    let rs2_value = state.get_reg(rtype.rs2());
    let rd_value = rs1_value.wrapping_sub(rs2_value);
    trace_rtype(state, "sub", rtype, rd_value);
    state.set_reg(rtype.rd(), rd_value);
    state.pc_next();
}

// rd = s64(rs1{32} - rs2{32})
// pc = pc + 4
fn exec_subw(state: &mut EmulatorState, rtype: RType) {
    let rs1_value = state.get_reg(rtype.rs1());
    let rs2_value = state.get_reg(rtype.rs2());
    let rd_value = (rs1_value as i32).wrapping_sub(rs2_value as i32) as u64;
    trace_rtype(state, "subw", rtype, rd_value);
    state.set_reg(rtype.rd(), rd_value);
    state.pc_next();
}

// rd = rs1 << z32(rs2{6})
// pc = pc + 4
fn exec_sll(state: &mut EmulatorState, rtype: RType) {
    let rs1_value = state.get_reg(rtype.rs1());
    let rs2_value = state.get_reg(rtype.rs2());
    let rd_value = rs1_value.wrapping_shl(rs2_value as u32);
    trace_rtype(state, "sll", rtype, rd_value);
    state.set_reg(rtype.rd(), rd_value);
    state.pc_next();
}

// rd = s64(rs1{32} << z32(rs2{5}))
// pc = pc + 4
fn exec_sllw(state: &mut EmulatorState, rtype: RType) {
    let rs1_value = state.get_reg(rtype.rs1());
    let rs2_value = state.get_reg(rtype.rs2());
    let rd_value = (rs1_value as i32).wrapping_shl(rs2_value as u32) as u64;
    trace_rtype(state, "sllw", rtype, rd_value);
    state.set_reg(rtype.rd(), rd_value);
    state.pc_next();
}

// rd = rs1 >>u z32(rs2{6})
// pc = pc + 4
fn exec_srl(state: &mut EmulatorState, rtype: RType) {
    let rs1_value = state.get_reg(rtype.rs1());
    let rs2_value = state.get_reg(rtype.rs2());
    let rd_value = rs1_value.wrapping_shr(rs2_value as u32);
    trace_rtype(state, "srl", rtype, rd_value);
    state.set_reg(rtype.rd(), rd_value);
    state.pc_next();
}

// rd = rs1 >>s z32(rs2{6})
// pc = pc + 4
fn exec_sra(state: &mut EmulatorState, rtype: RType) {
    let rs1_value = state.get_reg(rtype.rs1());
    let rs2_value = state.get_reg(rtype.rs2());
    let rd_value = (rs1_value as i64).wrapping_shr(rs2_value as u32) as u64;
    trace_rtype(state, "sra", rtype, rd_value);
    state.set_reg(rtype.rd(), rd_value);
    state.pc_next();
}

// rd = 1                     ||| if (rs1 <u rs2)
// rd = 0                     ||| otherwise
// pc = pc + 4
fn exec_sltu(state: &mut EmulatorState, rtype: RType) {
    let rs1_value = state.get_reg(rtype.rs1());
    let rs2_value = state.get_reg(rtype.rs2());
    let condition = rs1_value < rs2_value;
<<<<<<< HEAD
    let rd_value = u64::from(condition);
=======
    let rd_value = EmulatorValue::from(condition);
>>>>>>> e8516338
    trace_rtype(state, "sltu", rtype, rd_value);
    state.set_reg(rtype.rd(), rd_value);
    state.pc_next();
}

// rd = rs1 | rs2
// pc = pc + 4
fn exec_or(state: &mut EmulatorState, rtype: RType) {
    let rs1_value = state.get_reg(rtype.rs1());
    let rs2_value = state.get_reg(rtype.rs2());
    let rd_value = rs1_value | rs2_value;
    trace_rtype(state, "or", rtype, rd_value);
    state.set_reg(rtype.rd(), rd_value);
    state.pc_next();
}

// rd = rs1 & rs2
// pc = pc + 4
fn exec_and(state: &mut EmulatorState, rtype: RType) {
    let rs1_value = state.get_reg(rtype.rs1());
    let rs2_value = state.get_reg(rtype.rs2());
    let rd_value = rs1_value & rs2_value;
    trace_rtype(state, "and", rtype, rd_value);
    state.set_reg(rtype.rd(), rd_value);
    state.pc_next();
}

// rd = rs1 * rs2
// pc = pc + 4
fn exec_mul(state: &mut EmulatorState, rtype: RType) {
    let rs1_value = state.get_reg(rtype.rs1());
    let rs2_value = state.get_reg(rtype.rs2());
    let rd_value = rs1_value.wrapping_mul(rs2_value);
    trace_rtype(state, "mul", rtype, rd_value);
    state.set_reg(rtype.rd(), rd_value);
    state.pc_next();
}

// rd = s64(rs1{32} * rs2{32})
// pc = pc + 4
fn exec_mulw(state: &mut EmulatorState, rtype: RType) {
    let rs1_value = state.get_reg(rtype.rs1());
    let rs2_value = state.get_reg(rtype.rs2());
    let rd_value = (rs1_value as i32).wrapping_mul(rs2_value as i32) as u64;
    trace_rtype(state, "mulw", rtype, rd_value);
    state.set_reg(rtype.rd(), rd_value);
    state.pc_next();
}

// rd = rs1 /s rs2
// pc = pc + 4
fn exec_div(state: &mut EmulatorState, rtype: RType) {
    let rs1_value = state.get_reg(rtype.rs1());
    let rs2_value = state.get_reg(rtype.rs2());
    assert!(rs2_value != 0, "check for non-zero divisor");
    let rd_value = (rs1_value as i64).wrapping_div(rs2_value as i64) as u64;
    trace_rtype(state, "divu", rtype, rd_value);
    state.set_reg(rtype.rd(), rd_value);
    state.pc_next();
}

// rd = rs1 /u rs2
// pc = pc + 4
fn exec_divu(state: &mut EmulatorState, rtype: RType) {
    let rs1_value = state.get_reg(rtype.rs1());
    let rs2_value = state.get_reg(rtype.rs2());
    assert!(rs2_value != 0, "check for non-zero divisor");
    let rd_value = rs1_value.wrapping_div(rs2_value);
    trace_rtype(state, "divu", rtype, rd_value);
    state.set_reg(rtype.rd(), rd_value);
    state.pc_next();
}

// rd = rs1 %u rs2
// pc = pc + 4
fn exec_remu(state: &mut EmulatorState, rtype: RType) {
    let rs1_value = state.get_reg(rtype.rs1());
    let rs2_value = state.get_reg(rtype.rs2());
    assert!(rs2_value != 0, "check for non-zero divisor");
    let rd_value = rs1_value.wrapping_rem(rs2_value);
    trace_rtype(state, "remu", rtype, rd_value);
    state.set_reg(rtype.rd(), rd_value);
    state.pc_next();
}

fn exec_ecall(state: &mut EmulatorState) {
    let a7_value = state.get_reg(Register::A7);
    if a7_value == SyscallId::Exit as u64 {
        let exit_code = state.get_reg(Register::A0);
        println!(); // print empty newline to clean up
        io::stdout().flush().expect("stdout flush success");
        info!("program exiting with exit code {}", exit_code);
        state.running = false;
    } else if a7_value == SyscallId::Read as u64 {
        syscall_read(state);
    } else if a7_value == SyscallId::Write as u64 {
        syscall_write(state);
    } else if a7_value == SyscallId::Openat as u64 {
        syscall_openat(state);
    } else if a7_value == SyscallId::Brk as u64 {
        syscall_brk(state);
    } else {
        warn!("unknown system call: {}", a7_value);
        state.set_reg(Register::A0, u64::MAX);
    }
    state.pc_next();
}

fn syscall_read(state: &mut EmulatorState) {
    let fd = state.get_reg(Register::A0);
    let buffer = state.get_reg(Register::A1);
    let size = state.get_reg(Register::A2);

    // Check provided address is valid, iterate through the buffer word
    // by word, and emulate `read` system call via `std::io::Read`.
    assert!(buffer & WORD_SIZE_MASK == 0, "buffer pointer aligned");
    let mut total_bytes = 0; // counts total bytes read
    let mut tmp_buffer: Vec<u8> = vec![0; 8]; // scratch buffer
    for adr in (buffer..buffer + size).step_by(riscu::WORD_SIZE) {
        let bytes_to_read = min(size as usize - total_bytes, riscu::WORD_SIZE);
        LittleEndian::write_u64(&mut tmp_buffer, state.get_mem(adr));
        let bytes = &mut tmp_buffer[0..bytes_to_read]; // only for safety
        let bytes_read = state.fd_read(fd).read(bytes).expect("read success");
        state.set_mem(adr, LittleEndian::read_u64(&tmp_buffer));
        total_bytes += bytes_read; // tally all bytes
        if bytes_read != bytes_to_read {
            break;
        }
    }
    let result = total_bytes as u64;

    state.set_reg(Register::A0, result);
    debug!("read({},{:#x},{}) -> {}", fd, buffer, size, result);
}

fn syscall_write(state: &mut EmulatorState) {
    let fd = state.get_reg(Register::A0);
    let buffer = state.get_reg(Register::A1);
    let size = state.get_reg(Register::A2);

    // Check provided address is valid, iterate through the buffer word
    // by word, and emulate `write` system call via `std::io::Write`.
    assert!(buffer & WORD_SIZE_MASK == 0, "buffer pointer aligned");
    let mut total_bytes = 0; // counts total bytes written
    for adr in (buffer..buffer + size).step_by(riscu::WORD_SIZE) {
        let bytes_to_write = min(size as usize - total_bytes, riscu::WORD_SIZE);
        let bytes = &state.get_mem(adr).to_le_bytes()[0..bytes_to_write];
        let bytes_written = state.fd_write(fd).write(bytes).expect("write success");
        total_bytes += bytes_written; // tally all bytes
        if bytes_written != bytes_to_write {
            break;
        }
    }
    let result = total_bytes as u64;

    state.set_reg(Register::A0, result);
    debug!("write({},{:#x},{}) -> {}", fd, buffer, size, result);
}

fn syscall_openat(state: &mut EmulatorState) {
    let fd = state.get_reg(Register::A0);
    let path = state.get_reg(Register::A1);
    let flag = state.get_reg(Register::A2);
    let mode = state.get_reg(Register::A3);

    // Check provided address is valid, copy path name from memory into
    // a string, and emulate `openat` system call via `File::open`.
    assert!(path & WORD_SIZE_MASK == 0, "path pointer aligned");
    let mut path_buffer: Vec<u8> = vec![0; MAX_FILENAME_LENGTH];
    for i in (0..MAX_FILENAME_LENGTH).step_by(riscu::WORD_SIZE) {
        let chunk = &mut path_buffer[i..i + 8];
        LittleEndian::write_u64(chunk, state.get_mem(path + i as u64));
        if let Some(j) = chunk.iter().position(|x| *x == 0) {
            path_buffer.truncate(i + j);
            break;
        }
    }
    let path_string = String::from_utf8(path_buffer).expect("valid UTF-8 string");
    let file = File::open(path_string).expect("open success");
    let result = state.fd_new(file);

    state.set_reg(Register::A0, result);
    debug!("openat({},{:#x},{},{}) -> {}", fd, path, flag, mode, result);
}

fn syscall_brk(state: &mut EmulatorState) {
    let address = state.get_reg(Register::A0);

    // Check provided address is valid and falls between the current
    // program break (highest heap) and `sp` register (lowest stack).
    assert!(address & WORD_SIZE_MASK == 0, "program break aligned");
    if (address >= state.program_break) && (address < state.get_reg(Register::Sp)) {
        state.set_program_break(address);
    }
    let result = state.program_break;

    state.set_reg(Register::A0, result);
    debug!("brk({:#x}) -> {:#x}", address, result);
}

fn trace_btype(state: &EmulatorState, mne: &str, btype: BType, condition: bool) {
    trace!(
        "pc={:#x}: {} {:?},{:?},{}: {:?}={:#x}, {:?}={:#x} |- {}",
        state.program_counter,
        mne,
        btype.rs1(),
        btype.rs2(),
        btype.imm(),
        btype.rs1(),
        state.get_reg(btype.rs1()),
        btype.rs2(),
        state.get_reg(btype.rs2()),
        condition
    );
}

fn trace_itype(state: &EmulatorState, mne: &str, itype: IType, rd_value: EmulatorValue) {
    trace!(
        "pc={:#x}: {} {:?},{:?},{}: {:?}={:#x} |- {:?}={:#x} -> {:?}={:#x}",
        state.program_counter,
        mne,
        itype.rd(),
        itype.rs1(),
        itype.imm(),
        itype.rs1(),
        state.get_reg(itype.rs1()),
        itype.rd(),
        state.get_reg(itype.rd()),
        itype.rd(),
        rd_value
    );
}

fn trace_jtype(state: &EmulatorState, mne: &str, jtype: JType, rd_value: EmulatorValue) {
    trace!(
        "pc={:#x}: {} {:?},{}: |- {:?}={:#x} -> {:?}={:#x}",
        state.program_counter,
        mne,
        jtype.rd(),
        jtype.imm(),
        jtype.rd(),
        state.get_reg(jtype.rd()),
        jtype.rd(),
        rd_value
    );
}

fn trace_rtype(state: &EmulatorState, mne: &str, rtype: RType, rd_value: EmulatorValue) {
    trace!(
        "pc={:#x}: {} {:?},{:?},{:?}: {:?}={:#x}, {:?}={:#x} |- {:?}={:#x} -> {:?}={:#x}",
        state.program_counter,
        mne,
        rtype.rd(),
        rtype.rs1(),
        rtype.rs2(),
        rtype.rs1(),
        state.get_reg(rtype.rs1()),
        rtype.rs2(),
        state.get_reg(rtype.rs2()),
        rtype.rd(),
        state.get_reg(rtype.rd()),
        rtype.rd(),
        rd_value
    );
}

fn trace_stype(state: &EmulatorState, mne: &str, stype: SType, address: EmulatorValue) {
    trace!(
        "pc={:#x}: {} {:?},{}({:?}): {:?}={:#x}, {:?}={:#x} |- mem[{:#x}]=? -> mem[{:#x}]=?",
        state.program_counter,
        mne,
        stype.rs2(),
        stype.imm(),
        stype.rs1(),
        stype.rs1(),
        state.get_reg(stype.rs1()),
        stype.rs2(),
        state.get_reg(stype.rs2()),
        address & !WORD_SIZE_MASK,
        address & !WORD_SIZE_MASK,
    );
}

fn trace_utype(state: &EmulatorState, mne: &str, utype: UType, rd_value: EmulatorValue) {
    trace!(
        "pc={:#x}: {} {:?},{:#x}: |- {:?}={:#x} -> {:?}={:#x}",
        state.program_counter,
        mne,
        utype.rd(),
        utype.imm(),
        utype.rd(),
        state.get_reg(utype.rd()),
        utype.rd(),
        rd_value
    );
}

trait MyLittleEndian {
    fn write(bytes: &mut [u8], value: Self);
    fn read(bytes: &[u8]) -> Self;
}

impl MyLittleEndian for i8 {
    fn write(bytes: &mut [u8], value: Self) {
        bytes[0] = value as u8;
    }
    fn read(bytes: &[u8]) -> Self {
        bytes[0] as i8
    }
}

impl MyLittleEndian for u8 {
    fn write(bytes: &mut [u8], value: Self) {
        bytes[0] = value;
    }
    fn read(bytes: &[u8]) -> Self {
        bytes[0]
    }
}

impl MyLittleEndian for i16 {
    fn write(bytes: &mut [u8], value: Self) {
        LittleEndian::write_i16(bytes, value);
    }
    fn read(bytes: &[u8]) -> Self {
        LittleEndian::read_i16(bytes)
    }
}

impl MyLittleEndian for u16 {
    fn write(bytes: &mut [u8], value: Self) {
        LittleEndian::write_u16(bytes, value);
    }
    fn read(bytes: &[u8]) -> Self {
        LittleEndian::read_u16(bytes)
    }
}

impl MyLittleEndian for i32 {
    fn write(bytes: &mut [u8], value: Self) {
        LittleEndian::write_i32(bytes, value);
    }
    fn read(bytes: &[u8]) -> Self {
        LittleEndian::read_i32(bytes)
    }
}

impl MyLittleEndian for u32 {
    fn write(bytes: &mut [u8], value: Self) {
        LittleEndian::write_u32(bytes, value);
    }
    fn read(bytes: &[u8]) -> Self {
        LittleEndian::read_u32(bytes)
    }
}<|MERGE_RESOLUTION|>--- conflicted
+++ resolved
@@ -562,11 +562,7 @@
 fn exec_sltiu(state: &mut EmulatorState, itype: IType) {
     let rs1_value = state.get_reg(itype.rs1());
     let condition = rs1_value < (itype.imm() as u64);
-<<<<<<< HEAD
-    let rd_value = u64::from(condition);
-=======
     let rd_value = EmulatorValue::from(condition);
->>>>>>> e8516338
     trace_itype(state, "sltiu", itype, rd_value);
     state.set_reg(itype.rd(), rd_value);
     state.pc_next();
@@ -757,11 +753,7 @@
     let rs1_value = state.get_reg(rtype.rs1());
     let rs2_value = state.get_reg(rtype.rs2());
     let condition = rs1_value < rs2_value;
-<<<<<<< HEAD
-    let rd_value = u64::from(condition);
-=======
     let rd_value = EmulatorValue::from(condition);
->>>>>>> e8516338
     trace_rtype(state, "sltu", rtype, rd_value);
     state.set_reg(rtype.rd(), rd_value);
     state.pc_next();
