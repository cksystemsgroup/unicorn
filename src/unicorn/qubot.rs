--- conflicted
+++ resolved
@@ -286,12 +286,8 @@
                 let gate_key = HashableGateRef::from((*gate).clone());
                 let qubit = self.mapping.get(&gate_key).unwrap();
                 if !str_gates.is_empty() {
-<<<<<<< HEAD
-                    str_gates += " ";
                     values += ",";
-=======
                     str_gates += ",";
->>>>>>> 484b46e1
                 }
                 str_gates += &(*qubit.borrow()).name.to_string();
 
@@ -305,11 +301,7 @@
                     values += "-";
                 }
             }
-<<<<<<< HEAD
-            writeln!(out, "{} {:?} {}", get_nid(nid), str_gates, values)?;
-=======
-            writeln!(out, "{} {}", get_nid(nid), str_gates)?;
->>>>>>> 484b46e1
+            writeln!(out, "{} {} {}", get_nid(nid), str_gates, values)?;
         }
 
         writeln!(out)?;
