use crate::unicorn::bitblasting::{Gate, GateModel, GateRef, HashableGateRef};
use crate::unicorn::get_nid;
use crate::unicorn::HashableNodeRef;
use crate::unicorn::NodeRef;
use anyhow::Result;
use log::info;
use std::cell::RefCell;
use std::collections::HashMap;
use std::collections::HashSet;
use std::hash::{Hash, Hasher};
use std::io::Write;
use std::rc::Rc;

pub type QubitRef = Rc<RefCell<Qubit>>;

#[derive(Debug, PartialEq)]
pub struct Qubit {
    pub name: u64,
}

impl From<Qubit> for QubitRef {
    fn from(qubit: Qubit) -> Self {
        Rc::new(RefCell::new(qubit))
    }
}

#[derive(Debug)]
pub struct HashableQubitRef {
    pub value: QubitRef,
}

impl Eq for HashableQubitRef {}

impl PartialEq for HashableQubitRef {
    fn eq(&self, other: &Self) -> bool {
        RefCell::as_ptr(&self.value) == RefCell::as_ptr(&other.value)
    }
}

impl From<QubitRef> for HashableQubitRef {
    fn from(qubit: QubitRef) -> Self {
        Self { value: qubit }
    }
}

impl Hash for HashableQubitRef {
    fn hash<H: Hasher>(&self, state: &mut H) {
        RefCell::as_ptr(&self.value).hash(state);
    }
}

pub enum Rule {
    Not {
        x1: QubitRef,
    },
    And {
        x1: QubitRef,
        x2: QubitRef,
    },
    Nand {
        x1: QubitRef,
        x2: QubitRef,
    },
    Matriarch1 {
        x1: QubitRef,
        x2: QubitRef,
    },
    Or {
        x1: QubitRef,
        x2: QubitRef,
    },
    AuxHalfAdder {
        x1: QubitRef,
        x2: QubitRef,
    },
    AuxFullAdder {
        x1: QubitRef,
        x2: QubitRef,
        x3: QubitRef,
    },
    CarryHalfAdder {
        x1: QubitRef,
        x2: QubitRef,
    },
    CarryFullAdder {
        x1: QubitRef,
        x2: QubitRef,
        x3: QubitRef,
    },
    ResultHalfAdder {
        x1: QubitRef,
        x2: QubitRef,
    },
    ResultFullAdder {
        x1: QubitRef,
        x2: QubitRef,
        x3: QubitRef,
    },
    Invalid,
    Quotient {
        dividend: Vec<QubitRef>,
        divisor: Vec<QubitRef>,
        index: u32,
    },
    Remainder {
        dividend: Vec<QubitRef>,
        divisor: Vec<QubitRef>,
        index: u32,
    },
}

pub struct Qubo {
    pub linear_coefficients: HashMap<HashableQubitRef, f64>,
    pub quadratic_coefficients: HashMap<HashableQubitRef, HashMap<HashableQubitRef, f64>>,
    pub offset: f64,
    rules: HashMap<HashableQubitRef, Rule>, // used when we want to evaluate an input
    pub fixed_variables: HashMap<HashableQubitRef, bool>, // used for when we want to evaluate an input
    pub is_ising: bool,
}

impl Qubo {
    pub fn new(is_ising: bool) -> Self {
        Self {
            linear_coefficients: HashMap::new(),
            quadratic_coefficients: HashMap::new(),
            offset: 0.0,
            rules: HashMap::new(),
            fixed_variables: HashMap::new(),
            is_ising,
        }
    }

    pub fn binary_to_ising(&mut self) {
        let mut linear_offset = 0.0;
        let mut quadratic_offset = 0.0;

        for value in self.linear_coefficients.values_mut() {
            linear_offset += *value;
            *value *= 0.5;
        }

        for (node, neighbours) in self.quadratic_coefficients.iter_mut() {
            for (neighbour, value) in neighbours.iter_mut() {
                if (*node).value.borrow().name < (*neighbour).value.borrow().name {
                    if let Some(unwrapped_node) = self.linear_coefficients.get_mut(node) {
                        *unwrapped_node += 0.25 * (*value);
                    } else {
                        let key = HashableQubitRef::from((*node).value.clone());
                        self.linear_coefficients.insert(key, 0.25 * (*value));
                    }

                    if let Some(unwrapped_node) = self.linear_coefficients.get_mut(neighbour) {
                        *unwrapped_node += 0.25 * (*value);
                    } else {
                        let key = HashableQubitRef::from((*neighbour).value.clone());
                        self.linear_coefficients.insert(key, 0.25 * (*value));
                    }
                    quadratic_offset += *value;
                }
                *value *= 0.25;
            }
        }
        self.offset += 0.5 * linear_offset + 0.25 * quadratic_offset;
    }

    pub fn get_count_variables(&self) -> usize {
        let set1: HashSet<u64> = self
            .linear_coefficients
            .keys()
            .map(|x| (*x).value.borrow().name)
            .collect();
        let set2: HashSet<u64> = self
            .quadratic_coefficients
            .keys()
            .map(|x| (*x).value.borrow().name)
            .collect();

        set1.union(&set2).count()
    }

    pub fn add_rule(&mut self, qubit: &QubitRef, value: Rule) {
        let key = HashableQubitRef::from(qubit.clone());
        assert!(self.rules.insert(key, value).is_none())
    }

    pub fn add_linear_coeff(&mut self, qubit: &QubitRef, value: f64) {
        if value == 0.0 {
            return;
        }
        let key = HashableQubitRef::from(qubit.clone());
        let entry = self.linear_coefficients.entry(key).or_insert(0.0);
        *entry += value;
    }

    fn add_new_row(&mut self, qubit: &QubitRef) {
        let key = HashableQubitRef::from(qubit.clone());
        self.quadratic_coefficients
            .entry(key)
            .or_insert_with(HashMap::new);
    }

    fn insert_quadratic_coeff(&mut self, qubit1: &QubitRef, qubit2: &QubitRef, value: f64) {
        let key1 = HashableQubitRef::from(qubit1.clone());
        let key2 = HashableQubitRef::from(qubit2.clone());

        let hashmap: &mut HashMap<HashableQubitRef, f64> =
            self.quadratic_coefficients.get_mut(&key1).unwrap();

        if hashmap.contains_key(&key2) {
            let new_coeff = value + hashmap.get(&key2).unwrap();
            hashmap.insert(key2, new_coeff);
        } else {
            hashmap.insert(key2, value);
        }
    }

    pub fn add_quadratic_coeffs(&mut self, qubit1: &QubitRef, qubit2: &QubitRef, value: f64) {
        if value == 0.0 {
            return;
        } else if qubit1.borrow().name == qubit2.borrow().name {
            return self.add_linear_coeff(qubit1, value);
        }

        self.add_new_row(qubit2);
        self.add_new_row(qubit1);

        // trading space for time
        self.insert_quadratic_coeff(qubit1, qubit2, value);
        self.insert_quadratic_coeff(qubit2, qubit1, value);
    }

    pub fn add_offset(&mut self, value: f64) -> f64 {
        self.offset += value;
        self.offset
    }

    pub fn fix_variable(&mut self, qubit: &QubitRef, value: bool) {
        let num: f64 = (value as i64) as f64;

        let key = HashableQubitRef::from(qubit.clone());
        self.fixed_variables.insert(key, value);
        let key = HashableQubitRef::from(qubit.clone());

        // assert!(
        //     self.linear_coefficients.contains_key(&key)
        //         || self.quadratic_coefficients.contains_key(&key)
        // ); // TODO: investigate more on this assertion. Seems that a key is fixed more than once.

        if self.linear_coefficients.contains_key(&key) {
            let coeff = self.linear_coefficients.get(&key).unwrap();
            self.offset += coeff * num;
            self.linear_coefficients.remove(&key);
        }

        if self.quadratic_coefficients.contains_key(&key) {
            let hashmap = <&HashMap<HashableQubitRef, f64>>::clone(
                &self.quadratic_coefficients.get(&key).unwrap(),
            );
            let pairs: Vec<(QubitRef, f64)> =
                hashmap.iter().map(|(x, y)| (x.value.clone(), *y)).collect();
            for (qubit_ref, value) in pairs {
                self.add_linear_coeff(&qubit_ref, value * num);
                let key2 = HashableQubitRef::from(qubit_ref);
                self.quadratic_coefficients
                    .get_mut(&key2)
                    .unwrap()
                    .remove(&key);
            }
            self.quadratic_coefficients.remove(&key);
        }
    }
}

pub struct Qubot<'a> {
    pub qubo: Qubo,
    pub mapping: HashMap<HashableGateRef, QubitRef>,
    mapping_carries: HashMap<HashableGateRef, QubitRef>, // ResultHalfAdder or ResultFullAdder -> to Qubit that represent carries
    const_true_qubit: QubitRef,
    const_false_qubit: QubitRef,
    gate_model: &'a GateModel,
    current_index: u64,
}

impl<'a> Qubot<'a> {
    pub fn new(model: &'a GateModel, is_ising: bool) -> Self {
        Self {
            qubo: Qubo::new(is_ising),
            mapping: HashMap::new(),
            mapping_carries: HashMap::new(),
            const_false_qubit: QubitRef::new(RefCell::new(Qubit { name: 0 })),
            const_true_qubit: QubitRef::new(RefCell::new(Qubit { name: 1 })),
            gate_model: model,
            current_index: 1,
        }
    }

    pub fn get_qubit_value(&self, qubit: &QubitRef) -> Option<bool> {
        let key_qubit = HashableQubitRef::from(qubit.clone());

        if self.qubo.fixed_variables.contains_key(&key_qubit) {
            Some(*self.qubo.fixed_variables.get(&key_qubit).unwrap())
        } else {
            None
        }
    }

    pub fn dump_statistics(&self) {
        let coeffs: Vec<f64> = self.qubo.linear_coefficients.values().cloned().collect();
        info!(
            "linear coefficients   : avg={:.2}, avg_abs={:.2}, min={}, max={}, #={}",
<<<<<<< HEAD
            coeffs.iter().sum::<f64>() / coeffs.len() as f64,
            coeffs.iter().map(|x| f64::abs(*x)).sum::<f64>() / coeffs.len() as f64,
            coeffs.clone().into_iter().reduce(f64::min).unwrap(),
            coeffs.clone().into_iter().reduce(f64::max).unwrap(),
=======
            coeffs.iter().sum::<i32>() as f64 / coeffs.len() as f64,
            coeffs.iter().map(|x| i32::abs(*x)).sum::<i32>() as f64 / coeffs.len() as f64,
            coeffs.iter().min().unwrap_or(&0),
            coeffs.iter().max().unwrap_or(&0),
>>>>>>> 9923051d
            coeffs.len()
        );

        let mut coeffs: Vec<f64> = Vec::new();
        for (qubit1, edges) in self.qubo.quadratic_coefficients.iter() {
            let id1 = (*qubit1.value.borrow()).name;
            for (qubit2, coeff) in edges.iter() {
                let id2 = (*qubit2.value.borrow()).name;
                if id1 < id2 {
                    coeffs.push(*coeff);
                }
            }
        }
        info!(
            "quadratic coefficients: avg={:.2}, avg_abs={:.2}, min={}, max={}, #={}",
<<<<<<< HEAD
            coeffs.iter().sum::<f64>() / coeffs.len() as f64,
            coeffs.iter().map(|x| f64::abs(*x)).sum::<f64>() as f64 / coeffs.len() as f64,
            coeffs.clone().into_iter().reduce(f64::min).unwrap(),
            coeffs.clone().into_iter().reduce(f64::max).unwrap(),
=======
            coeffs.iter().sum::<i32>() as f64 / coeffs.len() as f64,
            coeffs.iter().map(|x| i32::abs(*x)).sum::<i32>() as f64 / coeffs.len() as f64,
            coeffs.iter().min().unwrap_or(&0),
            coeffs.iter().max().unwrap_or(&0),
>>>>>>> 9923051d
            coeffs.len()
        );

        let mut connect_map: HashMap<u64, u32> = HashMap::new();
        for (qubit1, edges) in self.qubo.quadratic_coefficients.iter() {
            let id1 = (*qubit1.value.borrow()).name;
            for (qubit2, _) in edges.iter() {
                let id2 = (*qubit2.value.borrow()).name;
                if id1 < id2 {
                    *connect_map.entry(id1).or_insert(0) += 1;
                    *connect_map.entry(id2).or_insert(0) += 1;
                }
            }
        }
        let connect: Vec<u32> = connect_map.values().cloned().collect();
        info!(
            "qubit connectivity    : avg={:.2}, min={}, max={}, #={}",
            connect.iter().sum::<u32>() as f64 / connect.len() as f64,
            connect.iter().min().unwrap_or(&0),
            connect.iter().max().unwrap_or(&0),
            connect.len()
        );

        info!(
            "number of qubits      : {}",
            self.qubo.get_count_variables()
        );
    }

    pub fn dump_model<W>(&self, mut out: W, bad_state_qubits: Vec<(QubitRef, u64)>) -> Result<()>
    where
        W: Write,
    {
        let num_variables = self.qubo.get_count_variables();
        writeln!(out, "{} {}", num_variables, self.qubo.offset)?;

        writeln!(out)?;

        for (nid, gates) in self.gate_model.input_gates.iter() {
            let mut str_gates: String = "".to_string();
            let mut values: String = "".to_string();
            for gate in gates {
                let gate_key = HashableGateRef::from((*gate).clone());

                if !str_gates.is_empty() {
                    values += ",";
                    str_gates += ",";
                }
                if let Some(qubit) = self.mapping.get(&gate_key) {
                    // TODO: investigate. Sometimes because of constant propagation input bits are never reached.
                    str_gates += &(*qubit.borrow()).name.to_string();

                    if let Some(qubit_value) = self.get_qubit_value(qubit) {
                        if qubit_value {
                            values += "1";
                        } else {
                            values += "0";
                        }
                    } else {
                        values += "-";
                    }
                } else {
                    values += "0";
                    str_gates += "?"
                }
            }
            writeln!(out, "{} {} {}", get_nid(nid), str_gates, values)?;
        }

        writeln!(out)?;

        for (qubit, nid) in bad_state_qubits {
            if let Some(qubit_value) = self.get_qubit_value(&qubit) {
                writeln!(
                    out,
                    "{} {} {}",
                    nid,
                    (*qubit.borrow()).name,
                    qubit_value as i32
                )?;
            } else {
                writeln!(out, "{} {}", nid, (*qubit.borrow()).name)?;
            }
        }

        writeln!(out)?;

        // TODO: If Qubits are always referenced by their `name: u64` this can
        // be simplified by just typedef'ing `Qubit` instead.
        let mut sorted_linear_coeffs: Vec<(&HashableQubitRef, &f64)> =
            self.qubo.linear_coefficients.iter().collect();
        sorted_linear_coeffs.sort_by_key(|(qubit, _)| (*qubit.value.borrow()).name);
        for (qubit, coeff) in sorted_linear_coeffs {
            let id = (*qubit.value.borrow()).name;
            writeln!(out, "{} {}", id, *coeff)?;
        }

        writeln!(out)?;

        let mut sorted_quadratic_coeffs: Vec<(&HashableQubitRef, &HashMap<HashableQubitRef, f64>)> =
            self.qubo.quadratic_coefficients.iter().collect();
        sorted_quadratic_coeffs.sort_by_key(|(qubit, _)| (*qubit.value.borrow()).name);
        for (qubit1, edges) in sorted_quadratic_coeffs {
            let id1 = (*qubit1.value.borrow()).name;

            let mut sorted_edges: Vec<(&HashableQubitRef, &f64)> = edges.iter().collect();
            sorted_edges.sort_by_key(|(qubit, _)| (*qubit.value.borrow()).name);
            for (qubit2, coeff) in sorted_edges {
                let id2 = (*qubit2.value.borrow()).name;

                if id1 < id2 {
                    writeln!(out, "{} {} {}", id1, id2, *coeff)?;
                }
            }
        }

        Ok(())
    }

    fn get_current_index(&mut self) -> u64 {
        self.current_index += 1;
        self.current_index
    }

    fn update_mapping_carries(&mut self, gate: &GateRef, qubit_carry: QubitRef) {
        let key = HashableGateRef::from(gate.clone());
        assert!(!self.mapping_carries.contains_key(&key));
        self.mapping_carries.insert(key, qubit_carry);
    }

    fn visit(&mut self, gate: &GateRef) -> QubitRef {
        let key = HashableGateRef::from(gate.clone());

        if self.mapping.contains_key(&key) {
            self.mapping.get(&key).cloned().unwrap()
        } else {
            assert!(!self.mapping.contains_key(&key));
            let replacement = self.process_gate(gate);
            assert!(self.mapping.contains_key(&key));

            replacement
        }
    }
    fn record_mapping(&mut self, gate: &GateRef, replacement: QubitRef) -> QubitRef {
        let key = HashableGateRef::from(gate.clone());
        assert!(!self.mapping.contains_key(&key));
        self.mapping.insert(key, replacement.clone());
        assert!(self
            .mapping
            .contains_key(&HashableGateRef::from(gate.clone())));
        replacement
    }

    pub fn process_gate(&mut self, gate: &GateRef) -> QubitRef {
        match &*gate.borrow() {
            Gate::ConstTrue {} => self.record_mapping(gate, self.const_true_qubit.clone()),
            Gate::ConstFalse {} => self.record_mapping(gate, self.const_false_qubit.clone()),
            Gate::InputBit { name: _ } => {
                let new_qubit = QubitRef::from(RefCell::new(Qubit {
                    name: self.get_current_index(),
                }));
                self.qubo.add_rule(&new_qubit, Rule::Invalid);
                self.record_mapping(gate, new_qubit)
            }
            Gate::Quotient { index, .. } => {
                let new_qubit = QubitRef::from(RefCell::new(Qubit {
                    name: self.get_current_index(),
                }));

                let gate_key = HashableGateRef::from(gate.clone());
                let nodes = self
                    .gate_model
                    .constraint_based_dependencies
                    .get(&gate_key)
                    .unwrap();

                let mut node_key = HashableNodeRef::from(nodes.0.clone());
                let mut temp_gates = self.gate_model.mapping.get(&node_key).unwrap();
                let dividend = temp_gates.iter().map(|g| self.visit(g)).collect();

                node_key = HashableNodeRef::from(nodes.1.clone());
                temp_gates = self.gate_model.mapping.get(&node_key).unwrap();
                let divisor = temp_gates.iter().map(|g| self.visit(g)).collect();

                self.qubo.add_rule(
                    &new_qubit,
                    Rule::Quotient {
                        dividend,
                        divisor,
                        index: *index,
                    },
                );
                self.record_mapping(gate, new_qubit)
            }
            Gate::Remainder { index, .. } => {
                let new_qubit = QubitRef::from(RefCell::new(Qubit {
                    name: self.get_current_index(),
                }));

                let gate_key = HashableGateRef::from(gate.clone());
                let nodes = self
                    .gate_model
                    .constraint_based_dependencies
                    .get(&gate_key)
                    .unwrap();
                let mut dividend: Vec<QubitRef> = Vec::new();

                let mut node_key = HashableNodeRef::from(nodes.0.clone());
                let mut temp_gates = self.gate_model.mapping.get(&node_key).unwrap();
                for t_gate in temp_gates {
                    dividend.push(self.visit(t_gate));
                }

                let mut divisor: Vec<QubitRef> = Vec::new();
                node_key = HashableNodeRef::from(nodes.1.clone());
                temp_gates = self.gate_model.mapping.get(&node_key).unwrap();
                for t_gate in temp_gates {
                    divisor.push(self.visit(t_gate));
                }
                self.qubo.add_rule(
                    &new_qubit,
                    Rule::Remainder {
                        dividend,
                        divisor,
                        index: *index,
                    },
                );
                self.record_mapping(gate, new_qubit)
            }
            Gate::Not { value } => {
                let operand = self.visit(value);
                let z = QubitRef::from(Qubit {
                    name: self.get_current_index(),
                });

                self.qubo.add_linear_coeff(&operand, -2.0);
                self.qubo.add_linear_coeff(&z, -2.0);

                self.qubo.add_quadratic_coeffs(&operand, &z, 4.0);
                self.qubo.add_offset(2.0);

                self.qubo.add_rule(&z, Rule::Not { x1: operand });
                self.record_mapping(gate, z)
            }
            Gate::And { left, right } => {
                let x1 = self.visit(left);
                let x2 = self.visit(right);
                let z = QubitRef::from(Qubit {
                    name: self.get_current_index(),
                });

                self.qubo.add_linear_coeff(&x1, 0.0);
                self.qubo.add_linear_coeff(&x2, 0.0);
                self.qubo.add_linear_coeff(&z, 6.0);

                self.qubo.add_quadratic_coeffs(&x1, &x2, 2.0);
                self.qubo.add_quadratic_coeffs(&x1, &z, -4.0);
                self.qubo.add_quadratic_coeffs(&x2, &z, -4.0);

                self.qubo.add_offset(0.0);

                self.qubo.add_rule(&z, Rule::And { x1, x2 });
                self.record_mapping(gate, z)
            }
            Gate::Nand { left, right } => {
                let x1 = self.visit(left);
                let x2 = self.visit(right);
                let z = QubitRef::from(Qubit {
                    name: self.get_current_index(),
                });

                self.qubo.add_linear_coeff(&x1, -4.0);
                self.qubo.add_linear_coeff(&x2, -4.0);
                self.qubo.add_linear_coeff(&z, -6.0);

                self.qubo.add_quadratic_coeffs(&x1, &x2, 2.0);
                self.qubo.add_quadratic_coeffs(&x1, &z, 4.0);
                self.qubo.add_quadratic_coeffs(&x2, &z, 4.0);

                self.qubo.add_offset(6.0);

                self.qubo.add_rule(&z, Rule::Nand { x1, x2 });
                self.record_mapping(gate, z)
            }
            Gate::Matriarch1 { cond, right } => {
                let x1 = self.visit(cond);
                let x2 = self.visit(right);
                let z = QubitRef::from(Qubit {
                    name: self.get_current_index(),
                });

                self.qubo.add_linear_coeff(&x1, 0.0);
                self.qubo.add_linear_coeff(&x2, 2.0);
                self.qubo.add_linear_coeff(&z, 2.0);

                self.qubo.add_quadratic_coeffs(&x1, &x2, -2.0);
                self.qubo.add_quadratic_coeffs(&x1, &z, 4.0);
                self.qubo.add_quadratic_coeffs(&x2, &z, -4.0);

                self.qubo.add_offset(0.0);

                self.qubo.add_rule(&z, Rule::Matriarch1 { x1, x2 });
                self.record_mapping(gate, z)
            }
            Gate::Or { left, right } => {
                let x1 = self.visit(left);
                let x2 = self.visit(right);
                let z = QubitRef::from(Qubit {
                    name: self.get_current_index(),
                });

                self.qubo.add_linear_coeff(&x1, 2.0);
                self.qubo.add_linear_coeff(&x2, 2.0);
                self.qubo.add_linear_coeff(&z, 2.0);

                self.qubo.add_quadratic_coeffs(&x1, &x2, 2.0);
                self.qubo.add_quadratic_coeffs(&x1, &z, -4.0);
                self.qubo.add_quadratic_coeffs(&x2, &z, -4.0);

                self.qubo.add_offset(0.0);

                self.qubo.add_rule(&z, Rule::Or { x1, x2 });
                self.record_mapping(gate, z)
            }
            Gate::ResultHalfAdder { input1, input2 } => {
                let x1 = self.visit(input1);
                let x2 = self.visit(input2);

                let aux = QubitRef::from(Qubit {
                    name: self.get_current_index(),
                });
                let carry = QubitRef::from(Qubit {
                    name: self.get_current_index(),
                });
                let z = QubitRef::from(Qubit {
                    name: self.get_current_index(),
                });

                self.update_mapping_carries(gate, carry.clone());

                self.qubo.add_linear_coeff(&x1, 2.0);
                self.qubo.add_linear_coeff(&x2, 2.0);
                self.qubo.add_linear_coeff(&z, 2.0);
                self.qubo.add_linear_coeff(&aux, 4.0);
                self.qubo.add_linear_coeff(&carry, 4.0);

                self.qubo.add_quadratic_coeffs(&carry, &aux, 4.0);
                self.qubo.add_quadratic_coeffs(&x1, &aux, -4.0);
                self.qubo.add_quadratic_coeffs(&x1, &carry, -4.0);
                self.qubo.add_quadratic_coeffs(&x2, &aux, 4.0);
                self.qubo.add_quadratic_coeffs(&x2, &carry, -4.0);
                self.qubo.add_quadratic_coeffs(&x1, &x2, 0.0);
                self.qubo.add_quadratic_coeffs(&z, &aux, -4.0);
                self.qubo.add_quadratic_coeffs(&z, &carry, 4.0);
                self.qubo.add_quadratic_coeffs(&x1, &z, 0.0);
                self.qubo.add_quadratic_coeffs(&x2, &z, -4.0);

                self.qubo.add_rule(
                    &carry,
                    Rule::CarryHalfAdder {
                        x1: x1.clone(),
                        x2: x2.clone(),
                    },
                );
                self.qubo.add_rule(
                    &aux,
                    Rule::AuxHalfAdder {
                        x1: x1.clone(),
                        x2: x2.clone(),
                    },
                );
                self.qubo.add_rule(&z, Rule::ResultHalfAdder { x1, x2 });
                self.record_mapping(gate, z)
            }
            Gate::ResultFullAdder {
                input1,
                input2,
                input3,
            } => {
                let x1 = self.visit(input1);
                let x2 = self.visit(input2);
                let x3 = self.visit(input3);

                let aux = QubitRef::from(Qubit {
                    name: self.get_current_index(),
                });
                let carry = QubitRef::from(Qubit {
                    name: self.get_current_index(),
                });
                let z = QubitRef::from(Qubit {
                    name: self.get_current_index(),
                });

                self.update_mapping_carries(gate, carry.clone());

                self.qubo.add_linear_coeff(&x1, 2.0);
                self.qubo.add_linear_coeff(&x2, 2.0);
                self.qubo.add_linear_coeff(&x3, 2.0);
                self.qubo.add_linear_coeff(&z, 2.0);
                self.qubo.add_linear_coeff(&aux, 4.0);
                self.qubo.add_linear_coeff(&carry, 4.0);

                self.qubo.add_quadratic_coeffs(&x1, &aux, -4.0);
                self.qubo.add_quadratic_coeffs(&x1, &carry, -4.0);
                self.qubo.add_quadratic_coeffs(&x2, &aux, -4.0);
                self.qubo.add_quadratic_coeffs(&x2, &carry, -4.0);
                self.qubo.add_quadratic_coeffs(&x1, &x2, 4.0);
                self.qubo.add_quadratic_coeffs(&x3, &aux, 4.0);
                self.qubo.add_quadratic_coeffs(&x3, &carry, -4.0);
                self.qubo.add_quadratic_coeffs(&z, &aux, -4.0);
                self.qubo.add_quadratic_coeffs(&z, &carry, 4.0);
                self.qubo.add_quadratic_coeffs(&z, &x3, -4.0);

                self.qubo.add_rule(
                    &carry,
                    Rule::CarryFullAdder {
                        x1: x1.clone(),
                        x2: x2.clone(),
                        x3: x3.clone(),
                    },
                );
                self.qubo.add_rule(
                    &aux,
                    Rule::AuxFullAdder {
                        x1: x1.clone(),
                        x2: x2.clone(),
                        x3: x3.clone(),
                    },
                );
                self.qubo.add_rule(&z, Rule::ResultFullAdder { x1, x2, x3 });
                self.qubo.add_offset(0.0);
                self.record_mapping(gate, z)
            }
            Gate::CarryHalfAdder { .. } => {
                let key = HashableGateRef::from(gate.clone());
                let gate_half_adder = self.gate_model.mapping_adders.get(&key).unwrap();
                self.visit(gate_half_adder);

                let half_adder_key = HashableGateRef::from(gate_half_adder.clone());
                let z = (*self.mapping_carries.get(&half_adder_key).unwrap()).clone();
                self.record_mapping(gate, z)
            }
            Gate::CarryFullAdder { .. } => {
                let key = HashableGateRef::from(gate.clone());
                let gate_full_adder = self.gate_model.mapping_adders.get(&key).unwrap();
                self.visit(gate_full_adder);

                let full_adder_key = HashableGateRef::from(gate_full_adder.clone());
                let z = (*self.mapping_carries.get(&full_adder_key).unwrap()).clone();
                self.record_mapping(gate, z)
            }
        }
    }

    pub fn build_qubo(&mut self) -> Vec<(QubitRef, u64)> {
        let mut bad_state_qubits: Vec<(QubitRef, u64)> = Vec::new();
        let bad_states_zipped = self
            .gate_model
            .bad_state_nodes
            .iter()
            .zip(self.gate_model.bad_state_gates.iter());
        for (node, gate) in bad_states_zipped {
            let qubit = self.process_gate(gate);
            let key_qubit = HashableQubitRef::from(qubit.clone());
            if !self.qubo.fixed_variables.contains_key(&key_qubit) {
                // only add qubits that does not have a fixed value
                bad_state_qubits.push((qubit, get_nid(node)));
            }
        }

        // or bad states
        if !bad_state_qubits.is_empty() {
            let mut ored_bad_states = bad_state_qubits[0].0.clone();

            for (qubit, _) in bad_state_qubits.iter().skip(1) {
                // or bad state
                let z = QubitRef::from(Qubit {
                    name: self.get_current_index(),
                });
                self.qubo.add_linear_coeff(&ored_bad_states, 2.0);
                self.qubo.add_linear_coeff(qubit, 2.0);
                self.qubo.add_linear_coeff(&z, 2.0);

                self.qubo.add_rule(
                    &z,
                    Rule::Or {
                        x1: ored_bad_states.clone(),
                        x2: qubit.clone(),
                    },
                );

                self.qubo.add_quadratic_coeffs(&ored_bad_states, qubit, 2.0);
                self.qubo.add_quadratic_coeffs(&ored_bad_states, &z, -4.0);
                self.qubo.add_quadratic_coeffs(qubit, &z, -4.0);
                ored_bad_states = z;
            }

            // fix ored bad states to be true
            self.qubo.fix_variable(&ored_bad_states, true);
        } else {
            panic!("No bad states qubits!");
        }

        // apply constraints
        for (gate, value) in self.gate_model.constraints.iter() {
            if let Some(qubit) = self.mapping.get(gate) {
                self.qubo.fix_variable(qubit, *value);
            }
        }

        // fix true constants
        self.qubo.fix_variable(&self.const_true_qubit, true);

        //fix false constants
        self.qubo.fix_variable(&self.const_false_qubit, false);

        if self.qubo.is_ising {
            self.qubo.binary_to_ising();
        }

        bad_state_qubits
    }
}

pub struct InputEvaluator {
    pub fixed_qubits: HashMap<HashableQubitRef, bool>,
}

impl InputEvaluator {
    pub fn new() -> Self {
        Self {
            fixed_qubits: HashMap::new(),
        }
    }

    fn get_numeric_value(&mut self, qubits: &[QubitRef], qubo: &Qubo) -> u64 {
        let mut result = 0;
        let mut current_power = 1;
        for qubit in qubits {
            if self.get_qubit_value(qubit, qubo) {
                result += current_power;
            }
            current_power *= 2;
        }
        result
    }

    fn get_qubit_value(&mut self, z: &QubitRef, qubo: &Qubo) -> bool {
        let key = HashableQubitRef::from(z.clone());
        if let Some(value) = self.fixed_qubits.get(&key) {
            return *value;
        } else if let Some(value) = qubo.fixed_variables.get(&key) {
            return *value;
        }
        let current_rule = qubo.rules.get(&key).unwrap();
        match current_rule {
            Rule::Not { x1 } => {
                let value_x1 = self.get_qubit_value(x1, qubo);
                self.fixed_qubits.insert(key, !value_x1);
                !value_x1
            }
            Rule::Quotient {
                dividend,
                divisor,
                index,
            }
            | Rule::Remainder {
                dividend,
                divisor,
                index,
            } => {
                let dividend_value = self.get_numeric_value(dividend, qubo);
                let divisor_value = self.get_numeric_value(divisor, qubo);

                let mut result: u64;

                match current_rule {
                    Rule::Quotient { .. } => {
                        result = dividend_value / divisor_value;
                    }
                    Rule::Remainder { .. } => {
                        result = dividend_value % divisor_value;
                    }
                    _ => {
                        panic!("[RULE DIVISION/REMAINDER]this should not happen!");
                    }
                }

                for _ in 0..*index {
                    result /= 2
                }
                result % 2 == 1
            }
            Rule::And { x1, x2 }
            | Rule::Nand { x1, x2 }
            | Rule::Matriarch1 { x1, x2 }
            | Rule::Or { x1, x2 }
            | Rule::AuxHalfAdder { x1, x2 }
            | Rule::CarryHalfAdder { x1, x2 }
            | Rule::ResultHalfAdder { x1, x2 } => {
                let value_x1 = self.get_qubit_value(x1, qubo);
                let value_x2 = self.get_qubit_value(x2, qubo);
                match current_rule {
                    Rule::And { .. } | Rule::CarryHalfAdder { .. } => {
                        self.fixed_qubits.insert(key, value_x1 && value_x2);
                        value_x1 && value_x2
                    }
                    Rule::Nand { .. } => {
                        self.fixed_qubits.insert(key, !(value_x1 && value_x2));
                        !(value_x1 && value_x2)
                    }
                    Rule::Matriarch1 { .. } => {
                        self.fixed_qubits.insert(key, !value_x1 && value_x2);
                        !value_x1 && value_x2
                    }
                    Rule::Or { .. } => {
                        self.fixed_qubits.insert(key, value_x1 || value_x2);
                        value_x1 || value_x2
                    }
                    Rule::AuxHalfAdder { .. } => {
                        self.fixed_qubits.insert(key, value_x1 && !value_x2);
                        value_x1 && !value_x2
                    }
                    Rule::ResultHalfAdder { .. } => {
                        self.fixed_qubits.insert(key, value_x1 != value_x2);
                        value_x1 != value_x2
                    }
                    _ => {
                        panic!("this rule should not happen!");
                    }
                }
            }
            Rule::AuxFullAdder { x1, x2, x3 }
            | Rule::CarryFullAdder { x1, x2, x3 }
            | Rule::ResultFullAdder { x1, x2, x3 } => {
                let value_x1 = self.get_qubit_value(x1, qubo);
                let value_x2 = self.get_qubit_value(x2, qubo);
                let value_x3 = self.get_qubit_value(x3, qubo);

                match current_rule {
                    Rule::AuxFullAdder { .. } => {
                        let aux: bool;
                        if !value_x1 {
                            if !value_x2 {
                                aux = false;
                            } else if !value_x3 {
                                aux = true;
                            } else {
                                aux = false;
                            }
                        } else if value_x2 {
                            aux = true;
                        } else if value_x3 {
                            aux = false;
                        } else {
                            aux = true;
                        }

                        self.fixed_qubits.insert(key, aux);
                        aux
                    }
                    Rule::CarryFullAdder { .. } => {
                        let result = (value_x1 as i32) + (value_x2 as i32) + (value_x3 as i32) > 1;
                        self.fixed_qubits.insert(key, result);
                        result
                    }
                    Rule::ResultFullAdder { .. } => {
                        let result =
                            (((value_x1 as i32) + (value_x2 as i32) + (value_x3 as i32)) % 2) == 1;
                        self.fixed_qubits.insert(key, result);
                        result
                    }
                    _ => {
                        panic!("This rule should not be happening!");
                    }
                }
            }
            Rule::Invalid => {
                panic!("[Input Evaluator] There is a dependency that cannot be resolved.")
            }
        }
    }

    pub fn evaluate_inputs(
        &mut self,
        qubo: &Qubo,
        mapping: &HashMap<HashableGateRef, QubitRef>,
        input_gates: &[(NodeRef, Vec<GateRef>)],
        input_values: &[i64],
        bad_states: Vec<(QubitRef, u64)>,
    ) -> (f64, Vec<u64>) {
        assert!(input_gates.len() == input_values.len());

        // fix qubits that represent input
        for (gates, value) in input_gates.iter().zip(input_values.iter()) {
            let mut current_val = *value;
            let gates: Vec<GateRef> = gates.1.to_vec();
            for gate in gates {
                let gate_key = HashableGateRef::from(gate);
                let qubit_ref = &*(mapping.get(&gate_key).unwrap());
                let qubit_key = HashableQubitRef::from(qubit_ref.clone());
                self.fixed_qubits.insert(qubit_key, (current_val % 2) == 1);
                current_val /= 2;
            }
            assert!(current_val == 0); // checks for overflow
        }

        // start solving QUBO
        let mut offset = qubo.offset;

        for (qubit_hash, coeff) in qubo.linear_coefficients.iter() {
            let qubit_value = self.get_qubit_value(&qubit_hash.value, qubo);
            let final_value: f64;
            if qubo.is_ising && !qubit_value {
                final_value = -1.0;
            } else {
                final_value = (qubit_value as u64) as f64;
            }
            offset += (*coeff) * final_value;
        }

        for (qubit_hash1, more_qubits) in qubo.quadratic_coefficients.iter() {
            let mut value1 = (self.get_qubit_value(&qubit_hash1.value, qubo) as i64) as f64;
            if qubo.is_ising && value1 == 0.0 {
                value1 = -1.0;
            }
            for (qubit_hash2, coeff) in more_qubits.iter() {
                if qubit_hash1.value.borrow().name < qubit_hash2.value.borrow().name {
                    let mut value2 = (self.get_qubit_value(&qubit_hash2.value, qubo) as i64) as f64;

                    if qubo.is_ising && value2 == 0.0 {
                        value2 = -1.0;
                    }
                    offset += value1 * value2 * coeff;
                }
            }
        }

        let mut true_bad_states = vec![];
        // which bad states happen? :
        for (qubit, nid) in bad_states {
            let value = self.get_qubit_value(&qubit, qubo);
            if value {
                true_bad_states.push(nid);
            }
        }

        (offset, true_bad_states)
    }
}<|MERGE_RESOLUTION|>--- conflicted
+++ resolved
@@ -308,17 +308,10 @@
         let coeffs: Vec<f64> = self.qubo.linear_coefficients.values().cloned().collect();
         info!(
             "linear coefficients   : avg={:.2}, avg_abs={:.2}, min={}, max={}, #={}",
-<<<<<<< HEAD
             coeffs.iter().sum::<f64>() / coeffs.len() as f64,
             coeffs.iter().map(|x| f64::abs(*x)).sum::<f64>() / coeffs.len() as f64,
-            coeffs.clone().into_iter().reduce(f64::min).unwrap(),
-            coeffs.clone().into_iter().reduce(f64::max).unwrap(),
-=======
-            coeffs.iter().sum::<i32>() as f64 / coeffs.len() as f64,
-            coeffs.iter().map(|x| i32::abs(*x)).sum::<i32>() as f64 / coeffs.len() as f64,
-            coeffs.iter().min().unwrap_or(&0),
-            coeffs.iter().max().unwrap_or(&0),
->>>>>>> 9923051d
+            coeffs.clone().into_iter().reduce(f64::min).unwrap_or(0.0),
+            coeffs.clone().into_iter().reduce(f64::max).unwrap_or(0.0),
             coeffs.len()
         );
 
@@ -334,17 +327,10 @@
         }
         info!(
             "quadratic coefficients: avg={:.2}, avg_abs={:.2}, min={}, max={}, #={}",
-<<<<<<< HEAD
             coeffs.iter().sum::<f64>() / coeffs.len() as f64,
             coeffs.iter().map(|x| f64::abs(*x)).sum::<f64>() as f64 / coeffs.len() as f64,
-            coeffs.clone().into_iter().reduce(f64::min).unwrap(),
-            coeffs.clone().into_iter().reduce(f64::max).unwrap(),
-=======
-            coeffs.iter().sum::<i32>() as f64 / coeffs.len() as f64,
-            coeffs.iter().map(|x| i32::abs(*x)).sum::<i32>() as f64 / coeffs.len() as f64,
-            coeffs.iter().min().unwrap_or(&0),
-            coeffs.iter().max().unwrap_or(&0),
->>>>>>> 9923051d
+            coeffs.clone().into_iter().reduce(f64::min).unwrap_or(0.0),
+            coeffs.clone().into_iter().reduce(f64::max).unwrap_or(0.0),
             coeffs.len()
         );
 
