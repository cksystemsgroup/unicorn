--- conflicted
+++ resolved
@@ -37,13 +37,9 @@
 //
 
 const INSTRUCTION_SIZE: u64 = riscu::INSTRUCTION_SIZE as u64;
-<<<<<<< HEAD
 const PAGE_SIZE: u64 = engine::system::PAGE_SIZE as u64;
-=======
-const PAGE_SIZE: u64 = unicorn::engine::system::PAGE_SIZE as u64;
 const WORD_SIZE_MASK: u64 = riscu::WORD_SIZE as u64 - 1;
 const BITS_PER_BYTE: u64 = 8;
->>>>>>> 827dba12
 
 // TODO: Add implementation of all syscalls.
 // TODO: Fix initialization of `current_nid` based on binary size.
