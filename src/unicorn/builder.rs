use crate::unicorn::{Model, Nid, Node, NodeRef, NodeType};
use anyhow::{Context, Result};
use byteorder::{ByteOrder, LittleEndian};
use log::{debug, trace, warn};
use riscu::{decode, types::*, Instruction, Program, Register};
use std::cell::RefCell;
use std::collections::HashMap;
use std::mem::size_of;
use std::ops::Range;
use std::rc::Rc;
use unicorn::engine::system::{prepare_unix_stack, SyscallId, NUMBER_OF_REGISTERS};
use unicorn::util::next_multiple_of;

//
// Public Interface
//

pub fn generate_model(
    program: &Program,
    memory_size: u64,
    max_heap: u32,
    max_stack: u32,
    argv: &[String],
) -> Result<Model> {
    trace!("Program: {:?}", program);
    let mut builder = ModelBuilder::new(memory_size, max_heap, max_stack);
    builder.generate_model(program, argv)?;
    Ok(builder.finalize())
}

//
// Private Implementation
//

const INSTRUCTION_SIZE: u64 = riscu::INSTRUCTION_SIZE as u64;
const PAGE_SIZE: u64 = unicorn::engine::system::PAGE_SIZE as u64;
const WORD_SIZE_MASK: u64 = riscu::WORD_SIZE as u64 - 1;
const BITS_PER_BYTE: u64 = 8;

// TODO: Add implementation of all syscalls.
// TODO: Fix initialization of `current_nid` based on binary size.
// TODO(test): Test model by adding a poor-man's type-checker.
// TODO(test): Test builder on existing samples automatically.
struct ModelBuilder {
    lines: Vec<NodeRef>,
    sequentials: Vec<NodeRef>,
    bad_states: Vec<NodeRef>,
    pc_flags: HashMap<u64, NodeRef>,       // maps PC -> PC-Flag
    control_in: HashMap<u64, Vec<InEdge>>, // maps PC -> [InEdge]
    dynamic_flags: Vec<NodeRef>,           // maps Register -> Dispatch-Flag
    dynamic: Vec<Vec<DynDispatch>>,        // maps Register -> [DynDispatch]
    zero_bit: NodeRef,
    one_bit: NodeRef,
    zero_word: NodeRef,
    kernel_mode: NodeRef,
    kernel_not: NodeRef,
    register_nodes: Vec<NodeRef>,
    register_flow: Vec<NodeRef>,
    memory_node: NodeRef,
    memory_flow: NodeRef,
    division_flow: NodeRef,
    remainder_flow: NodeRef,
    access_flow: NodeRef,
    ecall_flow: NodeRef,
    memory_size: u64,
    max_heap_size: u64,
    max_stack_size: u64,
    data_range: Range<u64>,
    heap_range: Range<u64>,
    stack_range: Range<u64>,
    current_nid: Nid,
    pc: u64,
}

struct InEdge {
    from_instruction: FromInstruction,
    from_address: u64,
    condition: Option<NodeRef>,
}

struct DynDispatch {
    dispatch_address: u64,
}

enum FromInstruction {
    Regular,    // fall-thru from regular instruction, or jump target (i.e. jal)
    Branch,     // target of conditional branch (e.g. beq, bne, ...)
    SystemCall, // return from system call (i.e. ecall)
}

impl ModelBuilder {
    fn new(memory_size: u64, max_heap: u32, max_stack: u32) -> Self {
        let dummy_node = Rc::new(RefCell::new(Node::Comment("dummy".to_string())));
        Self {
            lines: Vec::new(),
            sequentials: Vec::new(),
            bad_states: Vec::new(),
            pc_flags: HashMap::new(),
            control_in: HashMap::new(),
            dynamic_flags: Vec::with_capacity(NUMBER_OF_REGISTERS - 1),
            dynamic: Vec::with_capacity(NUMBER_OF_REGISTERS - 1),
            zero_bit: dummy_node.clone(),
            one_bit: dummy_node.clone(),
            zero_word: dummy_node.clone(),
            kernel_mode: dummy_node.clone(),
            kernel_not: dummy_node.clone(),
            register_nodes: Vec::with_capacity(NUMBER_OF_REGISTERS),
            register_flow: Vec::with_capacity(NUMBER_OF_REGISTERS - 1),
            memory_node: dummy_node.clone(),
            memory_flow: dummy_node.clone(),
            division_flow: dummy_node.clone(),
            remainder_flow: dummy_node.clone(),
            access_flow: dummy_node.clone(),
            ecall_flow: dummy_node,
            memory_size,
            max_heap_size: max_heap as u64 * size_of::<u64>() as u64,
            max_stack_size: max_stack as u64 * size_of::<u64>() as u64,
            data_range: 0..0,
            heap_range: 0..0,
            stack_range: 0..0,
            current_nid: 0,
            pc: 0,
        }
    }

    fn finalize(self) -> Model {
        Model {
            lines: self.lines,
            sequentials: self.sequentials,
            bad_states_initial: Vec::new(),
            bad_states_sequential: self.bad_states,
            data_range: self.data_range,
            heap_range: self.heap_range,
            stack_range: self.stack_range,
            memory_size: self.memory_size,
        }
    }

    fn pc_add(&self, imm: u64) -> u64 {
        self.pc.wrapping_add(imm)
    }

    fn pc_flag(&self) -> NodeRef {
        self.pc_flags[&self.pc].clone()
    }

    fn reg_node(&self, reg: Register) -> NodeRef {
        self.register_nodes[reg as usize].clone()
    }

    fn reg_flow(&self, reg: Register) -> NodeRef {
        assert!(reg != Register::Zero);
        self.register_flow[reg as usize - 1].clone()
    }

    fn reg_flow_update(&mut self, reg: Register, node: NodeRef) {
        assert!(reg != Register::Zero);
        self.register_flow[reg as usize - 1] = node;
    }

    fn reg_flow_ite(&mut self, reg: Register, node: NodeRef) {
        let ite_node = self.new_ite(self.pc_flag(), node, self.reg_flow(reg), NodeType::Word);
        self.reg_flow_update(reg, ite_node);
    }

    fn dynamic_flag(&self, reg: Register) -> NodeRef {
        assert!(reg != Register::Zero, "dispatch on zero");
        self.dynamic_flags[reg as usize - 1].clone()
    }

    // Returns the list of registers on which dynamic dispatches are
    // performed anywhere in the program. This is just an optimization,
    // returning a list of all registers would be equally valid here.
    fn dynamic_dispatches(&self) -> Vec<Register> {
        self.dynamic
            .iter()
            .enumerate()
            .filter(|(_, v)| !v.is_empty())
            .map(|(r, _)| Register::from(r as u32 + 1))
            .collect()
    }

    fn add_node(&mut self, node_data: Node) -> NodeRef {
        let node = Rc::new(RefCell::new(node_data));
        self.lines.push(node.clone());
        self.current_nid += 1;
        node
    }

    fn new_const(&mut self, imm: u64) -> NodeRef {
        self.add_node(Node::Const {
            nid: self.current_nid,
            sort: NodeType::Word,
            imm,
        })
    }

    fn new_read(&mut self, address: NodeRef) -> NodeRef {
        self.add_node(Node::Read {
            nid: self.current_nid,
            memory: self.memory_node.clone(),
            address,
        })
    }

    fn new_write(&mut self, address: NodeRef, value: NodeRef) -> NodeRef {
        self.add_node(Node::Write {
            nid: self.current_nid,
            memory: self.memory_node.clone(),
            address,
            value,
        })
    }

    fn new_add(&mut self, left: NodeRef, right: NodeRef) -> NodeRef {
        self.add_node(Node::Add {
            nid: self.current_nid,
            left,
            right,
        })
    }

    fn new_sub(&mut self, left: NodeRef, right: NodeRef) -> NodeRef {
        self.add_node(Node::Sub {
            nid: self.current_nid,
            left,
            right,
        })
    }

    fn new_mul(&mut self, left: NodeRef, right: NodeRef) -> NodeRef {
        self.add_node(Node::Mul {
            nid: self.current_nid,
            left,
            right,
        })
    }

    fn new_divu(&mut self, left: NodeRef, right: NodeRef) -> NodeRef {
        self.add_node(Node::Divu {
            nid: self.current_nid,
            left,
            right,
        })
    }

    fn new_div(&mut self, left: NodeRef, right: NodeRef) -> NodeRef {
        self.add_node(Node::Div {
            nid: self.current_nid,
            left,
            right,
        })
    }

    fn new_rem(&mut self, left: NodeRef, right: NodeRef) -> NodeRef {
        self.add_node(Node::Rem {
            nid: self.current_nid,
            left,
            right,
        })
    }

    fn new_ult(&mut self, left: NodeRef, right: NodeRef) -> NodeRef {
        self.add_node(Node::Ult {
            nid: self.current_nid,
            left,
            right,
        })
    }

    // We represent `ugt(a, b)` as `ult(b, a)` instead.
    fn new_ugt(&mut self, left: NodeRef, right: NodeRef) -> NodeRef {
        self.new_ult(right, left)
    }

    // We represent `ulte(a, b)` as `not(ult(b, a))` instead.
    fn new_ulte(&mut self, left: NodeRef, right: NodeRef) -> NodeRef {
        let ult_node = self.new_ult(right, left);
        self.new_not_bit(ult_node)
    }

    // We represent `ugte(a, b)` as `not(ult(a, b))` instead.
    fn new_ugte(&mut self, left: NodeRef, right: NodeRef) -> NodeRef {
        let ult_node = self.new_ult(left, right);
        self.new_not_bit(ult_node)
    }

    // We represent `slt(a, b)` as `ult(add(a, 2^63), add(b, 2^63))` instead.
    fn new_slt(&mut self, left: NodeRef, right: NodeRef) -> NodeRef {
        let bias = self.new_const(1 << 63);
        let left_biased = self.new_add(left, bias.clone());
        let right_biased = self.new_add(right, bias);
        self.new_ult(left_biased, right_biased)
    }

    // We represent `sgte(a, b)` as `not(slt(a, b))` instead.
    fn new_sgte(&mut self, left: NodeRef, right: NodeRef) -> NodeRef {
        let slt_node = self.new_slt(left, right);
        self.new_not_bit(slt_node)
    }

    fn new_ite(&mut self, cond: NodeRef, left: NodeRef, right: NodeRef, sort: NodeType) -> NodeRef {
        self.add_node(Node::Ite {
            nid: self.current_nid,
            sort,
            cond,
            left,
            right,
        })
    }

    fn new_eq(&mut self, left: NodeRef, right: NodeRef) -> NodeRef {
        self.add_node(Node::Eq {
            nid: self.current_nid,
            left,
            right,
        })
    }

    // We represent `neq(a, b)` as `not(eq(a, b))` instead.
    fn new_neq(&mut self, left: NodeRef, right: NodeRef) -> NodeRef {
        let eq_node = self.new_eq(left, right);
        self.new_not_bit(eq_node)
    }

    fn new_and_bit(&mut self, left: NodeRef, right: NodeRef) -> NodeRef {
        self.add_node(Node::And {
            nid: self.current_nid,
            sort: NodeType::Bit,
            left,
            right,
        })
    }

    fn new_and_word(&mut self, left: NodeRef, right: NodeRef) -> NodeRef {
        self.add_node(Node::And {
            nid: self.current_nid,
            sort: NodeType::Word,
            left,
            right,
        })
    }

    // We represent `or(a, b)` as `not(and(not(a), not(b)))` instead.
    fn new_or(&mut self, left: NodeRef, right: NodeRef) -> NodeRef {
        let not_left_node = self.new_not_word(left);
        let not_right_node = self.new_not_word(right);
        let and_node = self.new_and_word(not_left_node, not_right_node);
        self.new_not_word(and_node)
    }

    // We represent `xor(a, b)` as `sub(or(a, b), and(a, b))` instead.
    fn new_xor(&mut self, left: NodeRef, right: NodeRef) -> NodeRef {
        let or_node = self.new_or(left.clone(), right.clone());
        let and_node = self.new_and_word(left, right);
        self.new_sub(or_node, and_node)
    }

    fn new_not_bit(&mut self, value: NodeRef) -> NodeRef {
        self.add_node(Node::Not {
            nid: self.current_nid,
            sort: NodeType::Bit,
            value,
        })
    }

    fn new_not_word(&mut self, value: NodeRef) -> NodeRef {
        self.add_node(Node::Not {
            nid: self.current_nid,
            sort: NodeType::Word,
            value,
        })
    }

    fn new_sll(&mut self, left: NodeRef, right: NodeRef) -> NodeRef {
        self.add_node(Node::Sll {
            nid: self.current_nid,
            left,
            right,
        })
    }

    fn new_srl(&mut self, left: NodeRef, right: NodeRef) -> NodeRef {
        self.add_node(Node::Srl {
            nid: self.current_nid,
            left,
            right,
        })
    }

    // We represent `sra(a, n)` as `sub(srl(add(a, 2^63), n), srl(2^63, n))` instead.
    fn new_sra(&mut self, value: NodeRef, shift: NodeRef) -> NodeRef {
        let const_node = self.new_const(1 << 63);
        let add_node = self.new_add(value, const_node.clone());
        let srl1_node = self.new_srl(add_node, shift.clone());
        let srl2_node = self.new_srl(const_node, shift);
        self.new_sub(srl1_node, srl2_node)
    }

    fn new_state(&mut self, init: Option<NodeRef>, name: String, sort: NodeType) -> NodeRef {
        let nid_increase = u64::from(init.is_some());
        let state_node = self.add_node(Node::State {
            nid: self.current_nid,
            sort,
            init,
            name: Some(name),
        });
        self.current_nid += nid_increase;
        state_node
    }

    fn new_next(&mut self, state: NodeRef, next: NodeRef, sort: NodeType) -> NodeRef {
        let next_node = self.add_node(Node::Next {
            nid: self.current_nid,
            sort,
            state,
            next,
        });
        self.sequentials.push(next_node.clone());
        next_node
    }

    fn new_input(&mut self, name: String, sort: NodeType) -> NodeRef {
        let input_node = self.add_node(Node::Input {
            nid: self.current_nid,
            sort: sort.clone(),
            name,
        });
        if sort == NodeType::Word {
            return input_node;
        }
        self.add_node(Node::Ext {
            nid: self.current_nid,
            from: sort,
            value: input_node,
        })
    }

    fn new_bad(&mut self, cond: NodeRef, name: &str) -> NodeRef {
        let bad_node = self.add_node(Node::Bad {
            nid: self.current_nid,
            cond,
            name: Some(name.to_string()),
        });
        self.bad_states.push(bad_node.clone());
        bad_node
    }

    fn new_comment(&mut self, s: String) {
        let node = Rc::new(RefCell::new(Node::Comment(s)));
        self.lines.push(node);
    }

    fn go_to_instruction(
        &mut self,
        from_instruction: FromInstruction,
        from_address: u64,
        to_address: u64,
        condition: Option<NodeRef>,
    ) {
        self.control_in
            .entry(to_address)
            .or_insert_with(|| Vec::with_capacity(1))
            .push(InEdge {
                from_instruction,
                from_address,
                condition,
            });
    }

    fn go_to_anywhere(&mut self, from_address: u64, dispatch_register: Register) {
        self.dynamic[dispatch_register as usize - 1].push(DynDispatch {
            dispatch_address: from_address,
        });
    }

    fn model_unimplemented(&mut self, inst: Instruction) {
        let bad_name = format!("unimplemented-pc-{:x} ; {:?}", self.pc, inst);
        self.new_bad(self.pc_flag(), &bad_name);
    }

    fn model_addi(&mut self, itype: IType) {
        if itype.rd() == Register::Zero {
            return;
        };
        let imm = itype.imm() as u64;
        let result_node = if imm == 0 {
            self.reg_node(itype.rs1())
        } else if itype.rs1() == Register::Zero {
            self.new_const(imm)
        } else {
            let imm_node = self.new_const(imm);
            self.new_add(self.reg_node(itype.rs1()), imm_node)
        };
        self.reg_flow_ite(itype.rd(), result_node);
    }

    fn model_addiw(&mut self, itype: IType) {
        let imm_node = self.new_const(itype.imm() as u64);
        let add_node = self.new_add(self.reg_node(itype.rs1()), imm_node);
        let thirtytwo = self.new_const(u32::MAX as u64);
        let and_node = self.new_and_bit(add_node, thirtytwo);
        self.reg_flow_ite(itype.rd(), and_node);
    }

    fn model_xori(&mut self, itype: IType) {
        let imm_node = self.new_const(itype.imm() as u64);
        let xor_node = self.new_xor(self.reg_node(itype.rs1()), imm_node);
        self.reg_flow_ite(itype.rd(), xor_node);
    }

    fn model_ori(&mut self, itype: IType) {
        let imm_node = self.new_const(itype.imm() as u64);
        let or_node = self.new_or(self.reg_node(itype.rs1()), imm_node);
        self.reg_flow_ite(itype.rd(), or_node);
    }

    fn model_andi(&mut self, itype: IType) {
        let imm_node = self.new_const(itype.imm() as u64);
        let and_node = self.new_and_word(self.reg_node(itype.rs1()), imm_node);
        self.reg_flow_ite(itype.rd(), and_node);
    }

    fn model_slli(&mut self, itype: IType) {
        assert!(itype.imm() < 64, "immediate within bounds");
        let imm_node = self.new_const(itype.imm() as u64);
        let sll_node = self.new_sll(self.reg_node(itype.rs1()), imm_node);
        self.reg_flow_ite(itype.rd(), sll_node);
    }

    // We represent `slliw(a, n)` as `(a << (n + 32)) >>s 32` instead.
    fn model_slliw(&mut self, itype: IType) {
        assert!(itype.imm() < 32, "immediate within bounds");
        let imm_node = self.new_const(itype.imm() as u64);
        let sll_node = self.new_sll(self.reg_node(itype.rs1()), imm_node);
        let thirtytwo = self.new_const(u32::MAX as u64);
        let and_node = self.new_and_bit(sll_node, thirtytwo);
        self.reg_flow_ite(itype.rd(), and_node);
    }

    fn model_sllw(&mut self, rtype: RType) {
        let thirtytwo = self.new_const(32);

        // Only the low 4 bits of rs2 are considered for the shift amount.
        let mask_node = self.new_const(0x1f); // TODO: Make this a global constant.
        let amount_node = self.new_and_word(self.reg_node(rtype.rs2()), mask_node);

        let amount_node_sum = self.new_add(amount_node, thirtytwo.clone());

        // shift left by n[0:4] + 32
        let sll_node = self.new_sll(self.reg_node(rtype.rs1()), amount_node_sum);

        // shift right by 32
        let sra_node = self.new_sra(sll_node, thirtytwo);
        self.reg_flow_ite(rtype.rd(), sra_node);
    }

    fn model_srli(&mut self, itype: IType) {
        assert!(itype.imm() < 64, "immediate within bounds");
        let imm_node = self.new_const(itype.imm() as u64);
        let srl_node = self.new_srl(self.reg_node(itype.rs1()), imm_node);
        self.reg_flow_ite(itype.rd(), srl_node);
    }

    // We represent `srliw(a, n)` as `(a << 32) >>u (n + 32)` instead.
    fn model_srliw(&mut self, itype: IType) {
        assert!(itype.imm() < 32, "immediate within bounds");
        assert!(itype.imm() != 0, "modeling broken for zero-shift");
        let imm_node = self.new_const(itype.imm() as u64);
        let srl_node = self.new_srl(self.reg_node(itype.rs1()), imm_node);
        let thirtytwo = self.new_const(u32::MAX as u64);
        let and_node = self.new_and_bit(srl_node, thirtytwo);
        self.reg_flow_ite(itype.rd(), and_node);
    }

    fn model_srai(&mut self, itype: IType) {
        let imm_truncated = (itype.imm() & 0x3f) as u32;
        assert!(imm_truncated < 64, "immediate within bounds");
        let imm_node = self.new_const(imm_truncated as u64);
        let sra_node = self.new_sra(self.reg_node(itype.rs1()), imm_node);
        self.reg_flow_ite(itype.rd(), sra_node);
    }

    // We represent `sraiw(a, n)` as `(a << 32) >>s (n + 32)` instead.
    fn model_sraiw(&mut self, itype: IType) {
        let imm_truncated = (itype.imm() & 0x3f) as u32;
        assert!(imm_truncated < 32, "immediate within bounds");
        let imm_node = self.new_const(imm_truncated as u64);
        let sra_node = self.new_sra(self.reg_node(itype.rs1()), imm_node);
        let thirtytwo = self.new_const(u32::MAX as u64);
        let and_node = self.new_and_bit(sra_node, thirtytwo);
        self.reg_flow_ite(itype.rd(), and_node);
    }

    fn model_lui(&mut self, utype: UType) {
        let imm_shifted = ((utype.imm() as i32) << 12) as u64;
        let const_node = self.new_const(imm_shifted);
        self.reg_flow_ite(utype.rd(), const_node);
    }

    fn model_auipc(&mut self, utype: UType) {
        let imm_shifted = ((utype.imm() as i32) << 12) as u64;
        let const_node = self.new_const(imm_shifted + self.pc);
        self.reg_flow_ite(utype.rd(), const_node);
    }

    fn model_address(&mut self, reg: Register, imm: u64) -> NodeRef {
        if imm == 0 {
            self.reg_node(reg)
        } else {
            let imm_node = self.new_const(imm);
            self.new_add(self.reg_node(reg), imm_node)
        }
    }

    // We represent n-bit load operations `load(n, adr, sig)` as:
    //   word := adr & ~WORD_SIZE_MASK
    //   prev := load(word)
    //   left := prev << (64 - n - 8 * (adr & WORD_SIZE_MASK))
    //   return left >>s (64 - n)       ||| if (sig == true)
    //          left >>u (64 - n)       ||| if (sig == false)
    //
    // Note that the above approach even works for unaligned loads as
    // long as the load does not cross word-boundaries.
    fn model_l(&mut self, bits: u32, address: NodeRef, signed: bool) -> NodeRef {
        assert!(bits > 0 && bits < 64, "bit-width within range");
        let address_mask_node = self.new_const(!WORD_SIZE_MASK);
        let address_word_node = self.new_and_word(address.clone(), address_mask_node);
        self.access_flow = self.new_ite(
            self.pc_flag(),
            address_word_node.clone(),
            self.access_flow.clone(),
            NodeType::Word,
        );
        let read_node = self.new_read(address_word_node);
        let eight_node = self.new_const(BITS_PER_BYTE);
        let address_mask_node = self.new_const(WORD_SIZE_MASK);
        let address_offset_node = self.new_and_word(address, address_mask_node);
        let shift_amount_node = self.new_mul(eight_node, address_offset_node);
        let shift_const_node = self.new_const(64 - bits as u64);
        let left_shift_amount = self.new_sub(shift_const_node.clone(), shift_amount_node);
        let left_shift_node = self.new_sll(read_node, left_shift_amount);
        if signed {
            self.new_sra(left_shift_node, shift_const_node)
        } else {
            self.new_srl(left_shift_node, shift_const_node)
        }
    }

    fn model_lb(&mut self, itype: IType) {
        let address_node = self.model_address(itype.rs1(), itype.imm() as u64);
        let load_node = self.model_l(8, address_node, true);
        self.reg_flow_ite(itype.rd(), load_node);
    }

    fn model_lbu(&mut self, itype: IType) {
        let address_node = self.model_address(itype.rs1(), itype.imm() as u64);
        let load_node = self.model_l(8, address_node, false);
        self.reg_flow_ite(itype.rd(), load_node);
    }

    fn model_lh(&mut self, itype: IType) {
        let address_node = self.model_address(itype.rs1(), itype.imm() as u64);
        let load_node = self.model_l(16, address_node, true);
        self.reg_flow_ite(itype.rd(), load_node);
    }

    fn model_lhu(&mut self, itype: IType) {
        let address_node = self.model_address(itype.rs1(), itype.imm() as u64);
        let load_node = self.model_l(16, address_node, false);
        self.reg_flow_ite(itype.rd(), load_node);
    }

    fn model_lw(&mut self, itype: IType) {
        let address_node = self.model_address(itype.rs1(), itype.imm() as u64);
        let load_node = self.model_l(32, address_node, true);
        self.reg_flow_ite(itype.rd(), load_node);
    }

    fn model_lwu(&mut self, itype: IType) {
        let address_node = self.model_address(itype.rs1(), itype.imm() as u64);
        let load_node = self.model_l(32, address_node, false);
        self.reg_flow_ite(itype.rd(), load_node);
    }

    fn model_ld(&mut self, itype: IType) {
        let address_node = self.model_address(itype.rs1(), itype.imm() as u64);
        self.access_flow = self.new_ite(
            self.pc_flag(),
            address_node.clone(),
            self.access_flow.clone(),
            NodeType::Word,
        );
        let read_node = self.new_read(address_node);
        self.reg_flow_ite(itype.rd(), read_node);
    }

    // We represent n-bit store operations `store(n, adr, val)` as:
    //   word := adr & ~WORD_SIZE_MASK
    //   mask := ONES(n) << 8 * (adr & WORD_SIZE_MASK)
    //   valu := val << 8 * (adr & WORD_SIZE_MASK)
    //   prev := load(word)
    //   updt := (valu & mask) | (prev & ~mask)
    //   return store(word, updt)
    //
    // Note that the above approach even works for unaligned stores as
    // long as the store does not cross word-boundaries.
    fn model_s(&mut self, bits: u32, address: NodeRef, value: NodeRef) {
        assert!(bits > 0 && bits < 64, "bit-width within range");
        let address_mask_node = self.new_const(!WORD_SIZE_MASK);
        let address_word_node = self.new_and_word(address.clone(), address_mask_node);
        self.access_flow = self.new_ite(
            self.pc_flag(),
            address_word_node.clone(),
            self.access_flow.clone(),
            NodeType::Word,
        );
        let read_node = self.new_read(address_word_node.clone());
        let ones_node = self.new_const((1 << bits) - 1);
        let eight_node = self.new_const(BITS_PER_BYTE);
        let address_mask_node = self.new_const(WORD_SIZE_MASK);
        let address_offset_node = self.new_and_word(address, address_mask_node);
        let shift_amount_node = self.new_mul(eight_node, address_offset_node);
        let mask_node = self.new_sll(ones_node, shift_amount_node.clone());
        let mask_not_node = self.new_not_word(mask_node.clone());
        let value_node = self.new_sll(value, shift_amount_node);
        let and1_node = self.new_and_word(value_node, mask_node);
        let and2_node = self.new_and_word(read_node, mask_not_node);
        let or_node = self.new_or(and1_node, and2_node);
        let write_node = self.new_write(address_word_node, or_node);
        let ite_node = self.new_ite(
            self.pc_flag(),
            write_node,
            self.memory_flow.clone(),
            NodeType::Memory,
        );
        self.memory_flow = ite_node;
    }

    fn model_sb(&mut self, stype: SType) {
        let address_node = self.model_address(stype.rs1(), stype.imm() as u64);
        self.model_s(8, address_node, self.reg_node(stype.rs2()))
    }

    fn model_sh(&mut self, stype: SType) {
        let address_node = self.model_address(stype.rs1(), stype.imm() as u64);
        self.model_s(16, address_node, self.reg_node(stype.rs2()))
    }

    fn model_sw(&mut self, stype: SType) {
        let address_node = self.model_address(stype.rs1(), stype.imm() as u64);
        self.model_s(32, address_node, self.reg_node(stype.rs2()))
    }

    fn model_sd(&mut self, stype: SType) {
        let address_node = self.model_address(stype.rs1(), stype.imm() as u64);
        self.access_flow = self.new_ite(
            self.pc_flag(),
            address_node.clone(),
            self.access_flow.clone(),
            NodeType::Word,
        );
        let write_node = self.new_write(address_node, self.reg_node(stype.rs2()));
        let ite_node = self.new_ite(
            self.pc_flag(),
            write_node,
            self.memory_flow.clone(),
            NodeType::Memory,
        );
        self.memory_flow = ite_node;
    }

    fn model_add(&mut self, rtype: RType) {
        let add_node = self.new_add(self.reg_node(rtype.rs1()), self.reg_node(rtype.rs2()));
        self.reg_flow_ite(rtype.rd(), add_node);
    }

    fn model_addw(&mut self, rtype: RType) {
        let add_node = self.new_add(self.reg_node(rtype.rs1()), self.reg_node(rtype.rs2()));
<<<<<<< HEAD
        let thirtytwo = self.new_const(u32::MAX as u64);
        let and_node = self.new_and_bit(add_node, thirtytwo);
        self.reg_flow_ite(rtype.rd(), and_node);
=======
        let thirtytwo = self.new_const(32);
        let sll_node = self.new_sll(add_node, thirtytwo.clone());
        let sra_node = self.new_sra(sll_node, thirtytwo);
        self.reg_flow_ite(rtype.rd(), sra_node);
>>>>>>> 91fff5b1
    }

    fn model_sub(&mut self, rtype: RType) {
        let sub_node = self.new_sub(self.reg_node(rtype.rs1()), self.reg_node(rtype.rs2()));
        self.reg_flow_ite(rtype.rd(), sub_node);
    }

    fn model_subw(&mut self, rtype: RType) {
        let sub_node = self.new_sub(self.reg_node(rtype.rs1()), self.reg_node(rtype.rs2()));
<<<<<<< HEAD
        let thirtytwo = self.new_const(u32::MAX as u64);
        let and_node = self.new_and_bit(sub_node, thirtytwo);
        self.reg_flow_ite(rtype.rd(), and_node);
=======
        let thirtytwo = self.new_const(32);
        let sll_node = self.new_sll(sub_node, thirtytwo.clone());
        let sra_node = self.new_sra(sll_node, thirtytwo);
        self.reg_flow_ite(rtype.rd(), sra_node);
>>>>>>> 91fff5b1
    }

    fn model_or(&mut self, rtype: RType) {
        let or_node = self.new_or(self.reg_node(rtype.rs1()), self.reg_node(rtype.rs2()));
        self.reg_flow_ite(rtype.rd(), or_node);
    }

    fn model_and(&mut self, rtype: RType) {
        let and_node = self.new_and_word(self.reg_node(rtype.rs1()), self.reg_node(rtype.rs2()));
        self.reg_flow_ite(rtype.rd(), and_node);
    }

    fn model_sll(&mut self, rtype: RType) {
        // Only the low 6 bits of rs2 are considered for the shift amount.
        let mask_node = self.new_const(0x3f); // TODO: Make this a global constant.
        let amount_node = self.new_and_word(self.reg_node(rtype.rs2()), mask_node);
        let sll_node = self.new_sll(self.reg_node(rtype.rs1()), amount_node);
        self.reg_flow_ite(rtype.rd(), sll_node);
    }

    fn model_srl(&mut self, rtype: RType) {
        // Only the low 6 bits of rs2 are considered for the shift amount.
        let mask_node = self.new_const(0x3f); // TODO: Make this a global constant.
        let amount_node = self.new_and_word(self.reg_node(rtype.rs2()), mask_node);
        let srl_node = self.new_srl(self.reg_node(rtype.rs1()), amount_node);
        self.reg_flow_ite(rtype.rd(), srl_node);
    }

    fn model_sra(&mut self, rtype: RType) {
        // Only the low 6 bits of rs2 are considered for the shift amount.
        let mask_node = self.new_const(0x3f); // TODO: Make this a global constant.
        let amount_node = self.new_and_word(self.reg_node(rtype.rs2()), mask_node);
        let sra_node = self.new_sra(self.reg_node(rtype.rs1()), amount_node);
        self.reg_flow_ite(rtype.rd(), sra_node);
    }

    fn model_mul(&mut self, rtype: RType) {
        let mul_node = self.new_mul(self.reg_node(rtype.rs1()), self.reg_node(rtype.rs2()));
        self.reg_flow_ite(rtype.rd(), mul_node);
    }

    fn model_mulw(&mut self, rtype: RType) {
        let thirtytwo = self.new_const(32);
        // sign extend each operand
        let mut left_sext = self.new_sll(self.reg_node(rtype.rs1()), thirtytwo.clone());
        left_sext = self.new_sra(left_sext, thirtytwo.clone());

        let mut right_sext = self.new_sll(self.reg_node(rtype.rs2()), thirtytwo.clone());
        right_sext = self.new_sra(right_sext, thirtytwo.clone());

        let mul_node = self.new_mul(left_sext, right_sext);

        let mut sext_mul_node = self.new_sll(mul_node, thirtytwo.clone());
        sext_mul_node = self.new_sra(sext_mul_node, thirtytwo);

        self.reg_flow_ite(rtype.rd(), sext_mul_node);
    }

    fn model_divu(&mut self, rtype: RType) {
        self.division_flow = self.new_ite(
            self.pc_flag(),
            self.reg_node(rtype.rs2()),
            self.division_flow.clone(),
            NodeType::Word,
        );
        let div_node = self.new_divu(self.reg_node(rtype.rs1()), self.reg_node(rtype.rs2()));
        self.reg_flow_ite(rtype.rd(), div_node);
    }

    fn model_div(&mut self, rtype: RType) {
        self.division_flow = self.new_ite(
            self.pc_flag(),
            self.reg_node(rtype.rs2()),
            self.division_flow.clone(),
            NodeType::Word,
        );
        let div_node = self.new_div(self.reg_node(rtype.rs1()), self.reg_node(rtype.rs2()));
        self.reg_flow_ite(rtype.rd(), div_node);
    }

    fn model_divw(&mut self, rtype: RType) {
        let thirtytwo = self.new_const(32);
        // sign extend each operand
        let mut left_sext = self.new_sll(self.reg_node(rtype.rs1()), thirtytwo.clone());
        left_sext = self.new_sra(left_sext, thirtytwo.clone());

        let mut right_sext = self.new_sll(self.reg_node(rtype.rs2()), thirtytwo.clone());
        right_sext = self.new_sra(right_sext, thirtytwo);

        // perform 64-bit signed division
        let divw_node = self.new_div(left_sext, right_sext);

        self.reg_flow_ite(rtype.rd(), divw_node);
    }

    fn model_remu(&mut self, rtype: RType) {
        self.remainder_flow = self.new_ite(
            self.pc_flag(),
            self.reg_node(rtype.rs2()),
            self.remainder_flow.clone(),
            NodeType::Word,
        );
        let rem_node = self.new_rem(self.reg_node(rtype.rs1()), self.reg_node(rtype.rs2()));
        self.reg_flow_ite(rtype.rd(), rem_node);
    }

    fn model_sltu(&mut self, rtype: RType) {
        let ult_node = self.new_ult(self.reg_node(rtype.rs1()), self.reg_node(rtype.rs2()));
        let ext_node = self.add_node(Node::Ext {
            nid: self.current_nid,
            from: NodeType::Bit,
            value: ult_node,
        });
        self.reg_flow_ite(rtype.rd(), ext_node);
    }

    fn model_sltiu(&mut self, itype: IType) {
        let imm = itype.imm() as u64;
        let imm_node = self.new_const(imm);

        let ult_node = self.new_ult(self.reg_node(itype.rs1()), imm_node);
        let ext_node = self.add_node(Node::Ext {
            nid: self.current_nid,
            from: NodeType::Bit,
            value: ult_node,
        });
        self.reg_flow_ite(itype.rd(), ext_node);
    }

    fn model_branch<F>(
        &mut self,
        btype: BType,
        out_true: &mut Option<NodeRef>,
        out_false: &mut Option<NodeRef>,
        f_new_cond: F,
    ) where
        F: FnOnce(&mut Self, NodeRef, NodeRef) -> NodeRef,
    {
        let cond_true = f_new_cond(self, self.reg_node(btype.rs1()), self.reg_node(btype.rs2()));
        let cond_false = self.new_not_bit(cond_true.clone());
        out_true.replace(cond_true);
        out_false.replace(cond_false);
    }

    fn model_beq(&mut self, btype: BType, t: &mut Option<NodeRef>, f: &mut Option<NodeRef>) {
        self.model_branch(btype, t, f, Self::new_eq)
    }

    fn model_bne(&mut self, btype: BType, t: &mut Option<NodeRef>, f: &mut Option<NodeRef>) {
        self.model_branch(btype, t, f, Self::new_neq)
    }

    fn model_blt(&mut self, btype: BType, t: &mut Option<NodeRef>, f: &mut Option<NodeRef>) {
        self.model_branch(btype, t, f, Self::new_slt)
    }

    fn model_bge(&mut self, btype: BType, t: &mut Option<NodeRef>, f: &mut Option<NodeRef>) {
        self.model_branch(btype, t, f, Self::new_sgte)
    }

    fn model_bltu(&mut self, btype: BType, t: &mut Option<NodeRef>, f: &mut Option<NodeRef>) {
        self.model_branch(btype, t, f, Self::new_ult)
    }

    fn model_bgeu(&mut self, btype: BType, t: &mut Option<NodeRef>, f: &mut Option<NodeRef>) {
        self.model_branch(btype, t, f, Self::new_ugte)
    }

    fn model_jal(&mut self, jtype: JType) {
        if jtype.rd() == Register::Zero {
            return;
        };
        let link_node = self.new_const(self.pc_add(INSTRUCTION_SIZE));
        self.reg_flow_ite(jtype.rd(), link_node);
    }

    fn model_jalr(&mut self, itype: IType) {
        if itype.rd() == Register::Zero {
            return;
        };
        let link_node = self.new_const(self.pc_add(INSTRUCTION_SIZE));
        self.reg_flow_ite(itype.rd(), link_node);
    }

    fn model_ecall(&mut self) {
        let ite_node = self.new_ite(
            self.pc_flag(),
            self.one_bit.clone(),
            self.ecall_flow.clone(),
            NodeType::Bit,
        );
        self.ecall_flow = ite_node;
    }

    fn translate_to_model(&mut self, inst: Instruction) {
        let mut branch_true = None;
        let mut branch_false = None;

        match inst {
            Instruction::Lui(utype) => self.model_lui(utype),
            Instruction::Auipc(utype) => self.model_auipc(utype),
            Instruction::Lb(itype) => self.model_lb(itype),
            Instruction::Lh(itype) => self.model_lh(itype),
            Instruction::Lw(itype) => self.model_lw(itype),
            Instruction::Ld(itype) => self.model_ld(itype),
            Instruction::Lbu(itype) => self.model_lbu(itype),
            Instruction::Lhu(itype) => self.model_lhu(itype),
            Instruction::Lwu(itype) => self.model_lwu(itype),
            Instruction::Sb(stype) => self.model_sb(stype),
            Instruction::Sh(stype) => self.model_sh(stype),
            Instruction::Sw(stype) => self.model_sw(stype),
            Instruction::Sd(stype) => self.model_sd(stype),
            Instruction::Addi(itype) => self.model_addi(itype),
<<<<<<< HEAD
            Instruction::Slti(_itype) => self.model_unimplemented(inst),
            Instruction::Sltiu(_itype) => self.model_unimplemented(inst),
=======
            Instruction::Sltiu(itype) => self.model_sltiu(itype),
>>>>>>> 91fff5b1
            Instruction::Xori(itype) => self.model_xori(itype),
            Instruction::Ori(itype) => self.model_ori(itype),
            Instruction::Andi(itype) => self.model_andi(itype),
            Instruction::Slli(itype) => self.model_slli(itype),
            Instruction::Srli(itype) => self.model_srli(itype),
            Instruction::Srai(itype) => self.model_srai(itype),
            Instruction::Addiw(itype) => self.model_addiw(itype),
            Instruction::Slliw(itype) => self.model_slliw(itype),
            Instruction::Srliw(itype) => self.model_srliw(itype),
            Instruction::Sraiw(itype) => self.model_sraiw(itype),
            Instruction::Add(rtype) => self.model_add(rtype),
            Instruction::Sub(rtype) => self.model_sub(rtype),
            Instruction::Sll(rtype) => self.model_sll(rtype),
            Instruction::Sltu(rtype) => self.model_sltu(rtype),
            Instruction::Srl(rtype) => self.model_srl(rtype),
            Instruction::Sra(rtype) => self.model_sra(rtype),
            Instruction::Or(rtype) => self.model_or(rtype),
            Instruction::And(rtype) => self.model_and(rtype),
            Instruction::Mul(rtype) => self.model_mul(rtype),
            Instruction::Div(rtype) => self.model_div(rtype),
            Instruction::Divu(rtype) => self.model_divu(rtype),
            Instruction::Remu(rtype) => self.model_remu(rtype),
            Instruction::Addw(rtype) => self.model_addw(rtype),
<<<<<<< HEAD
            Instruction::Subw(rtype) => self.model_subw(rtype),
            Instruction::Sllw(_rtype) => self.model_unimplemented(inst),
            Instruction::Mulw(_rtype) => self.model_unimplemented(inst),
            Instruction::Divw(_rtype) => self.model_unimplemented(inst),
=======
            Instruction::Divw(rtype) => self.model_divw(rtype),
            Instruction::Subw(rtype) => self.model_subw(rtype),
            Instruction::Sllw(rtype) => self.model_sllw(rtype),
            Instruction::Mulw(rtype) => self.model_mulw(rtype),
>>>>>>> 91fff5b1
            Instruction::Beq(btype) => self.model_beq(btype, &mut branch_true, &mut branch_false),
            Instruction::Bne(btype) => self.model_bne(btype, &mut branch_true, &mut branch_false),
            Instruction::Blt(btype) => self.model_blt(btype, &mut branch_true, &mut branch_false),
            Instruction::Bge(btype) => self.model_bge(btype, &mut branch_true, &mut branch_false),
            Instruction::Bltu(btype) => self.model_bltu(btype, &mut branch_true, &mut branch_false),
            Instruction::Bgeu(btype) => self.model_bgeu(btype, &mut branch_true, &mut branch_false),
            Instruction::Jal(jtype) => self.model_jal(jtype),
            Instruction::Jalr(itype) => self.model_jalr(itype),
            Instruction::Ecall(_) => self.model_ecall(),
            _ => todo!("{:?}", inst),
        }

        match inst {
            Instruction::Lui(_)
            | Instruction::Auipc(_)
            | Instruction::Lb(_)
            | Instruction::Lh(_)
            | Instruction::Lw(_)
            | Instruction::Ld(_)
            | Instruction::Lbu(_)
            | Instruction::Lhu(_)
            | Instruction::Lwu(_)
            | Instruction::Sb(_)
            | Instruction::Sh(_)
            | Instruction::Sw(_)
            | Instruction::Sd(_)
            | Instruction::Addi(_)
            | Instruction::Slti(_)
            | Instruction::Sltiu(_)
            | Instruction::Xori(_)
            | Instruction::Ori(_)
            | Instruction::Andi(_)
            | Instruction::Slli(_)
            | Instruction::Srli(_)
            | Instruction::Srai(_)
            | Instruction::Addiw(_)
            | Instruction::Slliw(_)
            | Instruction::Srliw(_)
            | Instruction::Sraiw(_)
            | Instruction::Add(_)
            | Instruction::Sub(_)
            | Instruction::Sll(_)
            | Instruction::Sltu(_)
            | Instruction::Srl(_)
            | Instruction::Sra(_)
            | Instruction::Or(_)
            | Instruction::And(_)
            | Instruction::Mul(_)
            | Instruction::Div(_)
            | Instruction::Divu(_)
            | Instruction::Remu(_)
            | Instruction::Addw(_)
            | Instruction::Subw(_)
            | Instruction::Sllw(_)
            | Instruction::Mulw(_)
            | Instruction::Divw(_) => {
                self.go_to_instruction(
                    FromInstruction::Regular,
                    self.pc,
                    self.pc_add(INSTRUCTION_SIZE),
                    None,
                );
            }
            Instruction::Beq(btype)
            | Instruction::Bne(btype)
            | Instruction::Blt(btype)
            | Instruction::Bge(btype)
            | Instruction::Bltu(btype)
            | Instruction::Bgeu(btype) => {
                assert!(branch_true.is_some(), "was set");
                assert!(branch_false.is_some(), "was set");
                self.go_to_instruction(
                    FromInstruction::Branch,
                    self.pc,
                    self.pc_add(btype.imm() as u64),
                    branch_true,
                );
                self.go_to_instruction(
                    FromInstruction::Branch,
                    self.pc,
                    self.pc_add(INSTRUCTION_SIZE),
                    branch_false,
                );
            }
            Instruction::Jal(jtype) => {
                self.go_to_instruction(
                    FromInstruction::Regular,
                    self.pc,
                    self.pc_add(jtype.imm() as u64),
                    None,
                );
            }
            Instruction::Jalr(itype) => {
                if itype.rs1() == Register::Zero {
                    // TODO: Find a proper modeling for this.
                    warn!("Detected JALR dispatch on zero: {:#x}: {:?}", self.pc, inst);
                    self.model_unimplemented(inst);
                    return;
                }
                assert_eq!(itype.imm(), 0, "dispatch with offset");
                self.go_to_anywhere(self.pc, itype.rs1());
            }
            Instruction::Ecall(_) => {
                self.go_to_instruction(
                    FromInstruction::SystemCall,
                    self.pc,
                    self.pc_add(INSTRUCTION_SIZE),
                    None,
                );
            }
            _ => todo!("{:?}", inst),
        }
    }

    fn control_flow_from_regular(&mut self, edge: &InEdge, flow: NodeRef) -> NodeRef {
        self.control_flow_from_any(self.pc_flags[&edge.from_address].clone(), flow)
    }

    fn control_flow_from_branch(&mut self, edge: &InEdge, flow: NodeRef) -> NodeRef {
        let and_node = self.new_and_bit(
            self.pc_flags[&edge.from_address].clone(),
            edge.condition.as_ref().expect("must exist").clone(),
        );
        self.control_flow_from_any(and_node, flow)
    }

    fn control_flow_from_ecall(&mut self, edge: &InEdge, flow: NodeRef) -> NodeRef {
        let state_node = self.new_state(
            Some(self.zero_bit.clone()),
            format!("kernel-mode-pc-flag-{}", edge.from_address),
            NodeType::Bit,
        );
        let ite_node = self.new_ite(
            state_node.clone(),
            self.kernel_mode.clone(),
            self.pc_flags[&edge.from_address].clone(),
            NodeType::Bit,
        );
        self.new_next(state_node.clone(), ite_node, NodeType::Bit);
        let and_node = self.new_and_bit(state_node, self.kernel_not.clone());
        self.control_flow_from_any(and_node, flow)
    }

    fn control_flow_from_jalr(&mut self, reg: Register, pc: NodeRef, flow: NodeRef) -> NodeRef {
        let eq_node = self.new_eq(self.reg_node(reg), pc);
        let and_node = self.new_and_bit(self.dynamic_flag(reg), eq_node);
        self.control_flow_from_any(and_node, flow)
    }

    fn control_flow_from_any(&mut self, activate: NodeRef, flow: NodeRef) -> NodeRef {
        if Rc::ptr_eq(&flow, &self.zero_bit) {
            return activate;
        }
        self.new_ite(activate, self.one_bit.clone(), flow, NodeType::Bit)
    }

    fn generate_model(&mut self, program: &Program, argv: &[String]) -> Result<()> {
        let data_start = program.data.address;
        let data_end = program.data.address + program.data.content.len() as u64;
        self.data_range = data_start..data_end;
        let heap_start = next_multiple_of(data_end, PAGE_SIZE);
        let heap_end = heap_start + self.max_heap_size;
        self.heap_range = heap_start..heap_end;
        let stack_start = self.memory_size - self.max_stack_size;
        let stack_end = self.memory_size;
        self.stack_range = stack_start..stack_end;

        debug!("argc: {}, argv: {:?}", argv.len(), argv);
        let initial_stack = prepare_unix_stack(argv, stack_end);
        let initial_stack_size = initial_stack.len() * size_of::<u64>();
        let initial_sp_value = stack_end - initial_stack_size as u64;
        assert!(initial_sp_value >= stack_start, "initial stack fits");

        self.new_comment("common constants".to_string());
        self.zero_bit = self.add_node(Node::Const {
            nid: 20,
            sort: NodeType::Bit,
            imm: 0,
        });
        self.one_bit = self.add_node(Node::Const {
            nid: 21,
            sort: NodeType::Bit,
            imm: 1,
        });
        self.zero_word = self.add_node(Node::Const {
            nid: 30,
            sort: NodeType::Word,
            imm: 0,
        });
        self.division_flow = self.add_node(Node::Const {
            nid: 31,
            sort: NodeType::Word,
            imm: 1,
        });
        self.remainder_flow = self.division_flow.clone();
        self.access_flow = self.add_node(Node::Const {
            nid: 40,
            sort: NodeType::Word,
            imm: self.data_range.start,
        });
        self.ecall_flow = self.zero_bit.clone();

        self.new_comment("kernel-mode flag".to_string());
        self.current_nid = 60;
        self.kernel_mode = self.new_state(
            Some(self.zero_bit.clone()),
            "kernel-mode".to_string(),
            NodeType::Bit,
        );
        self.kernel_not = self.new_not_bit(self.kernel_mode.clone());

        self.new_comment("32 64-bit general-purpose registers".to_string());
        self.current_nid = 200;
        let zero_register = self.new_const(0);
        let sp_value = self.new_const(initial_sp_value);
        self.register_nodes.push(zero_register);
        for r in 1..NUMBER_OF_REGISTERS {
            let reg = Register::from(r as u32);
            self.current_nid = 200 + 2 * r as u64;
            let initial_value = match reg {
                Register::Sp => sp_value.clone(),
                _ => self.zero_word.clone(),
            };
            let register_node =
                self.new_state(Some(initial_value), format!("{:?}", reg), NodeType::Word);
            self.register_nodes.push(register_node.clone());
            self.register_flow.push(register_node);
        }
        assert_eq!(self.register_nodes.len(), NUMBER_OF_REGISTERS);
        assert_eq!(self.register_flow.len(), NUMBER_OF_REGISTERS - 1);

        self.new_comment("32 dynamic dispatch indicators as Boolean flags".to_string());
        for r in 1..NUMBER_OF_REGISTERS {
            let reg = Register::from(r as u32);
            self.current_nid = 300 + 2 * r as u64;
            let flag_node = self.new_state(
                Some(self.zero_bit.clone()),
                format!("dynamic-dispatch-on-{:?}", reg),
                NodeType::Bit,
            );
            self.dynamic_flags.push(flag_node);
            self.dynamic.push(vec![]);
        }
        assert_eq!(self.dynamic_flags.len(), NUMBER_OF_REGISTERS - 1);
        assert_eq!(self.dynamic.len(), NUMBER_OF_REGISTERS - 1);

        self.new_comment("64-bit program counter encoded in Boolean flags".to_string());
        self.pc = program.instruction_range.start;
        for n in program.instruction_range.clone().step_by(size_of::<u32>()) {
            self.current_nid = 10000000 + self.pc * 100;
            let initial_value = if n == program.instruction_range.start {
                self.one_bit.clone()
            } else {
                self.zero_bit.clone()
            };
            let flag_node = self.new_state(
                Some(initial_value),
                format!("pc={:#x}", self.pc),
                NodeType::Bit,
            );
            self.pc_flags.insert(self.pc, flag_node);
            self.pc = self.pc_add(INSTRUCTION_SIZE);
        }

        self.new_comment("64-bit virtual memory".to_string());
        self.current_nid = 20000000;
        self.memory_node = self.new_state(None, "memory-dump".to_string(), NodeType::Memory);
        let dump_start = data_start & !(size_of::<u64>() as u64 - 1);
        let dump_end = next_multiple_of(data_end, size_of::<u64>() as u64);
        let mut dump_buffer = Vec::from(&program.data.content[..]);
        if dump_start != data_start {
            let padding = (data_start - dump_start) as usize;
            debug!("Aligning data start: {:#010x}+{}", dump_start, padding);
            dump_buffer = [vec![0; padding], dump_buffer].concat();
        }
        if dump_end != data_end {
            let padding = (dump_end - data_end) as usize;
            debug!("Aligning data end: {:#010x}-{}", dump_end, padding);
            dump_buffer.extend(vec![0; padding]);
        }
        assert!(dump_buffer.len() % size_of::<u64>() == 0, "has been padded");
        fn write_value_to_memory(this: &mut ModelBuilder, val: u64, adr: u64) {
            let address = this.new_const(adr);
            let value = if val == 0 {
                this.zero_word.clone()
            } else {
                this.new_const(val)
            };
            this.memory_node = this.new_write(address, value);
        }
        dump_buffer
            .chunks(size_of::<u64>())
            .map(LittleEndian::read_u64)
            .zip((dump_start..dump_end).step_by(size_of::<u64>()))
            .for_each(|(val, adr)| write_value_to_memory(self, val, adr));
        initial_stack
            .into_iter()
            .rev()
            .zip((initial_sp_value..stack_end).step_by(size_of::<u64>()))
            .for_each(|(val, adr)| write_value_to_memory(self, val, adr));
        self.memory_node = self.new_state(
            Some(self.memory_node.clone()),
            "virtual-memory".to_string(),
            NodeType::Memory,
        );
        self.memory_flow = self.memory_node.clone();

        self.new_comment("data flow".to_string());
        self.pc = program.instruction_range.start;
        program
            .instructions()
            .chunks(size_of::<u32>())
            .map(LittleEndian::read_u32)
            .try_for_each(|raw| {
                decode(raw).map(|inst| {
                    self.current_nid = 30000000 + self.pc * 100;
                    self.translate_to_model(inst);
                    self.pc = self.pc_add(INSTRUCTION_SIZE);
                })
            })
            .context("Failed to decode instructions of program")?;

        self.new_comment("syscalls".to_string());
        self.current_nid = 40000000;
        let mut kernel_flow = self.kernel_mode.clone();
        let num_openat = self.new_const(SyscallId::Openat as u64);
        let is_openat = self.new_eq(self.reg_node(Register::A7), num_openat);
        let num_read = self.new_const(SyscallId::Read as u64);
        let is_read = self.new_eq(self.reg_node(Register::A7), num_read);
        let num_write = self.new_const(SyscallId::Write as u64);
        let is_write = self.new_eq(self.reg_node(Register::A7), num_write);
        let num_exit = self.new_const(SyscallId::Exit as u64);
        let is_exit = self.new_eq(self.reg_node(Register::A7), num_exit);
        let num_brk = self.new_const(SyscallId::Brk as u64);
        let is_brk = self.new_eq(self.reg_node(Register::A7), num_brk);

        self.current_nid = 41000000;
        let active_exit = self.new_and_bit(self.ecall_flow.clone(), is_exit.clone());
        kernel_flow = self.new_ite(
            kernel_flow,
            is_exit.clone(),
            active_exit.clone(),
            NodeType::Bit,
        );

        self.current_nid = 42000000;
        let active_read = self.new_and_bit(self.ecall_flow.clone(), is_read.clone());
        kernel_flow = self.new_ite(
            active_read.clone(),
            self.one_bit.clone(),
            kernel_flow,
            NodeType::Bit,
        );
        let read_a0_zero = self.new_ite(
            active_read,
            self.zero_word.clone(),
            self.reg_flow(Register::A0),
            NodeType::Word,
        );
        let read_remaining = self.new_sub(self.reg_node(Register::A2), self.reg_node(Register::A0));
        let read_const_8 = self.new_const(8);
        let read_full_word = self.new_ugte(read_remaining.clone(), read_const_8.clone());
        let read_bytes = self.new_ite(read_full_word, read_const_8, read_remaining, NodeType::Word);
        let read_input1 = self.new_input("1-byte-input".to_string(), NodeType::Input1Byte);
        let read_input2 = self.new_input("2-byte-input".to_string(), NodeType::Input2Byte);
        let read_const_2 = self.new_const(2);
        let read_bytes_eq_2 = self.new_eq(read_bytes.clone(), read_const_2);
        let read_ite_2 = self.new_ite(read_bytes_eq_2, read_input2, read_input1, NodeType::Word);
        let read_input3 = self.new_input("3-byte-input".to_string(), NodeType::Input3Byte);
        let read_const_3 = self.new_const(3);
        let read_bytes_eq_3 = self.new_eq(read_bytes.clone(), read_const_3);
        let read_ite_3 = self.new_ite(read_bytes_eq_3, read_input3, read_ite_2, NodeType::Word);
        let read_input4 = self.new_input("4-byte-input".to_string(), NodeType::Input4Byte);
        let read_const_4 = self.new_const(4);
        let read_bytes_eq_4 = self.new_eq(read_bytes.clone(), read_const_4);
        let read_ite_4 = self.new_ite(read_bytes_eq_4, read_input4, read_ite_3, NodeType::Word);
        let read_input5 = self.new_input("5-byte-input".to_string(), NodeType::Input5Byte);
        let read_const_5 = self.new_const(5);
        let read_bytes_eq_5 = self.new_eq(read_bytes.clone(), read_const_5);
        let read_ite_5 = self.new_ite(read_bytes_eq_5, read_input5, read_ite_4, NodeType::Word);
        let read_input6 = self.new_input("6-byte-input".to_string(), NodeType::Input6Byte);
        let read_const_6 = self.new_const(6);
        let read_bytes_eq_6 = self.new_eq(read_bytes.clone(), read_const_6);
        let read_ite_6 = self.new_ite(read_bytes_eq_6, read_input6, read_ite_5, NodeType::Word);
        let read_input7 = self.new_input("7-byte-input".to_string(), NodeType::Input7Byte);
        let read_const_7 = self.new_const(7);
        let read_bytes_eq_7 = self.new_eq(read_bytes.clone(), read_const_7);
        let read_ite_7 = self.new_ite(read_bytes_eq_7, read_input7, read_ite_6, NodeType::Word);
        let read_input8 = self.new_input("8-byte-input".to_string(), NodeType::Word);
        let read_const_8 = self.new_const(8);
        let read_bytes_eq_8 = self.new_eq(read_bytes.clone(), read_const_8);
        let read_ite_8 = self.new_ite(read_bytes_eq_8, read_input8, read_ite_7, NodeType::Word);
        let read_address = self.new_add(self.reg_node(Register::A1), self.reg_node(Register::A0));
        let read_store = self.new_write(read_address, read_ite_8);
        let read_more = self.new_ult(self.reg_node(Register::A0), self.reg_node(Register::A2));
        let read_more = self.new_and_bit(is_read.clone(), read_more);
        let read_not_done = self.new_and_bit(self.kernel_mode.clone(), read_more);
        let read_not_zero = self.new_ugt(read_bytes.clone(), self.zero_word.clone());
        let read_do_store = self.new_and_bit(read_not_done.clone(), read_not_zero);
        let read_ite_mem = self.new_ite(
            read_do_store,
            read_store,
            self.memory_flow.clone(),
            NodeType::Memory,
        );
        self.memory_flow = read_ite_mem;
        let read_new_a0 = self.new_add(self.reg_node(Register::A0), read_bytes);
        let read_ite_a0 = self.new_ite(
            read_not_done.clone(),
            read_new_a0,
            read_a0_zero,
            NodeType::Word,
        );
        self.reg_flow_update(Register::A0, read_ite_a0);
        kernel_flow = self.new_ite(
            read_not_done,
            self.one_bit.clone(),
            kernel_flow,
            NodeType::Bit,
        );

        self.current_nid = 45000000;
        let active_brk = self.new_and_bit(self.ecall_flow.clone(), is_brk.clone());
        let brk_init = self.new_const(self.heap_range.start);
        let brk_bump = self.new_state(Some(brk_init), "bump-pointer".to_string(), NodeType::Word);
        let brk_lower = self.new_ulte(brk_bump.clone(), self.reg_node(Register::A0));
        let brk_upper = self.new_ult(self.reg_node(Register::A0), self.reg_node(Register::Sp));
        let brk_bound = self.new_and_bit(brk_lower, brk_upper);
        let brk_three_lsb = self.new_const(0b111); // TODO: Make work for 32-bit system
        let brk_mask = self.new_and_word(self.reg_node(Register::A0), brk_three_lsb);
        let brk_aligned = self.new_eq(brk_mask, self.zero_word.clone());
        let brk_valid1 = self.new_and_bit(brk_bound, brk_aligned);
        let brk_valid2 = self.new_and_bit(active_brk.clone(), brk_valid1.clone());
        let brk_bump_ite = self.new_ite(
            brk_valid2,
            self.reg_node(Register::A0),
            brk_bump.clone(),
            NodeType::Word,
        );
        self.new_next(brk_bump.clone(), brk_bump_ite, NodeType::Word);
        let brk_invalid1 = self.new_not_bit(brk_valid1);
        let brk_invalid2 = self.new_and_bit(active_brk, brk_invalid1);
        let brk_a0_ite = self.new_ite(
            brk_invalid2,
            brk_bump.clone(),
            self.reg_flow(Register::A0),
            NodeType::Word,
        );
        self.reg_flow_update(Register::A0, brk_a0_ite);

        self.current_nid = 46000000;
        self.new_next(self.kernel_mode.clone(), kernel_flow, NodeType::Bit);

        self.new_comment("control flow".to_string());
        self.pc = program.instruction_range.start;
        let mut control_flow_update_nodes = HashMap::new();
        let dynamic_dispatches = self.dynamic_dispatches();
        for _n in program.instruction_range.clone().step_by(size_of::<u32>()) {
            self.current_nid = 50000000 + self.pc * 100;
            let mut control_flow = self.zero_bit.clone();
            for in_edge in self.control_in.remove(&self.pc).unwrap_or_default() {
                control_flow = match in_edge.from_instruction {
                    FromInstruction::Branch => {
                        self.control_flow_from_branch(&in_edge, control_flow)
                    }
                    FromInstruction::SystemCall => {
                        self.control_flow_from_ecall(&in_edge, control_flow)
                    }
                    FromInstruction::Regular => {
                        self.control_flow_from_regular(&in_edge, control_flow)
                    }
                }
            }
            let pc = self.new_const(self.pc);
            for reg in dynamic_dispatches.iter().copied() {
                control_flow = self.control_flow_from_jalr(reg, pc.clone(), control_flow);
            }
            control_flow_update_nodes.insert(self.pc, control_flow.clone());
            self.new_next(self.pc_flag(), control_flow, NodeType::Bit);
            self.pc = self.pc_add(INSTRUCTION_SIZE);
        }

        self.new_comment("updating registers".to_string());
        for r in 1..NUMBER_OF_REGISTERS {
            self.current_nid = 60000000 + (r as u64);
            let reg = Register::from(r as u32);
            self.new_next(self.reg_node(reg), self.reg_flow(reg), NodeType::Word);
        }

        self.new_comment("updating dynamic dispatch flags".to_string());
        for r in 1..NUMBER_OF_REGISTERS {
            self.current_nid = 60000000 + (r as u64) * 10000;
            let reg = Register::from(r as u32);
            let mut control_flow = self.zero_bit.clone();
            for dynamic in self.dynamic.remove(0) {
                trace!(
                    "dynamic dispatch on {:?} at pc={:#x}",
                    reg,
                    dynamic.dispatch_address
                );
                let activate = &control_flow_update_nodes[&dynamic.dispatch_address];
                control_flow = self.control_flow_from_any(activate.clone(), control_flow);
            }
            self.new_next(self.dynamic_flag(reg), control_flow, NodeType::Bit);
        }

        self.new_comment("updating 64-bit virtual memory".to_string());
        self.current_nid = 70000000;
        self.new_next(
            self.memory_node.clone(),
            self.memory_flow.clone(),
            NodeType::Memory,
        );

        self.new_comment("checking syscall id".to_string());
        self.current_nid = 80000000;
        let not_openat = self.new_not_bit(is_openat);
        let not_read = self.new_not_bit(is_read);
        let not_write = self.new_not_bit(is_write);
        let not_exit = self.new_not_bit(is_exit);
        let not_brk = self.new_not_bit(is_brk);
        let check_syscall_and1 = self.new_and_bit(not_openat, not_read);
        let check_syscall_and2 = self.new_and_bit(check_syscall_and1, not_write);
        let check_syscall_and3 = self.new_and_bit(check_syscall_and2, not_exit);
        let check_syscall_and4 = self.new_and_bit(check_syscall_and3, not_brk);
        let check_syscall = self.new_and_bit(self.ecall_flow.clone(), check_syscall_and4);
        self.new_bad(check_syscall, "invalid-syscall-id");

        self.new_comment("checking segmentation faults".to_string());
        let data_start = self.new_const(self.data_range.start);
        let data_end = self.new_const(self.data_range.end);
        let heap_start = self.new_const(self.heap_range.start);
        let heap_max_end = self.new_const(self.heap_range.end);
        let stack_max_start = self.new_const(self.stack_range.start);
        let stack_end_inclusive = self.new_const(self.stack_range.end - 1);
        let below_data = self.new_ult(self.access_flow.clone(), data_start);
        self.new_bad(below_data, "memory-access-below-data");
        let above_data = self.new_ugte(self.access_flow.clone(), data_end);
        let below_heap = self.new_ult(self.access_flow.clone(), heap_start);
        let check_between1 = self.new_and_bit(above_data, below_heap);
        self.new_bad(check_between1, "memory-access-between-data-and-heap");
        let above_max_heap = self.new_ugte(self.access_flow.clone(), heap_max_end);
        let below_dyn_heap = self.new_ult(self.access_flow.clone(), brk_bump.clone());
        let check_between2 = self.new_and_bit(above_max_heap, below_dyn_heap);
        self.new_bad(check_between2, "memory-access-between-max-and-dyn-heap");
        let above_dyn_heap = self.new_ugte(self.access_flow.clone(), brk_bump);
        let below_dyn_stack = self.new_ult(self.access_flow.clone(), self.reg_node(Register::Sp));
        let check_between3 = self.new_and_bit(above_dyn_heap, below_dyn_stack);
        self.new_bad(check_between3, "memory-access-between-heap-and-stack");
        let above_dyn_stack = self.new_ugte(self.access_flow.clone(), self.reg_node(Register::Sp));
        let below_max_stack = self.new_ult(self.access_flow.clone(), stack_max_start);
        let check_between4 = self.new_and_bit(above_dyn_stack, below_max_stack);
        self.new_bad(check_between4, "memory-access-between-dyn-and-max-stack");
        let above_stack = self.new_ugt(self.access_flow.clone(), stack_end_inclusive);
        self.new_bad(above_stack, "memory-access-above-stack");

        self.new_comment("checking division and remainder by zero".to_string());
        let check_div = self.new_eq(self.division_flow.clone(), self.zero_word.clone());
        self.new_bad(check_div, "division-by-zero");
        let check_rem = self.new_eq(self.remainder_flow.clone(), self.zero_word.clone());
        self.new_bad(check_rem, "remainder-by-zero");

        self.new_comment("checking exit code".to_string());
        let check_exit_code = self.new_neq(self.reg_node(Register::A0), self.zero_word.clone());
        let check_exit = self.new_and_bit(active_exit, check_exit_code);
        self.new_bad(check_exit, "non-zero-exit-code");

        Ok(())
    }
}<|MERGE_RESOLUTION|>--- conflicted
+++ resolved
@@ -777,16 +777,9 @@
 
     fn model_addw(&mut self, rtype: RType) {
         let add_node = self.new_add(self.reg_node(rtype.rs1()), self.reg_node(rtype.rs2()));
-<<<<<<< HEAD
         let thirtytwo = self.new_const(u32::MAX as u64);
         let and_node = self.new_and_bit(add_node, thirtytwo);
         self.reg_flow_ite(rtype.rd(), and_node);
-=======
-        let thirtytwo = self.new_const(32);
-        let sll_node = self.new_sll(add_node, thirtytwo.clone());
-        let sra_node = self.new_sra(sll_node, thirtytwo);
-        self.reg_flow_ite(rtype.rd(), sra_node);
->>>>>>> 91fff5b1
     }
 
     fn model_sub(&mut self, rtype: RType) {
@@ -796,16 +789,9 @@
 
     fn model_subw(&mut self, rtype: RType) {
         let sub_node = self.new_sub(self.reg_node(rtype.rs1()), self.reg_node(rtype.rs2()));
-<<<<<<< HEAD
         let thirtytwo = self.new_const(u32::MAX as u64);
         let and_node = self.new_and_bit(sub_node, thirtytwo);
         self.reg_flow_ite(rtype.rd(), and_node);
-=======
-        let thirtytwo = self.new_const(32);
-        let sll_node = self.new_sll(sub_node, thirtytwo.clone());
-        let sra_node = self.new_sra(sll_node, thirtytwo);
-        self.reg_flow_ite(rtype.rd(), sra_node);
->>>>>>> 91fff5b1
     }
 
     fn model_or(&mut self, rtype: RType) {
@@ -1019,12 +1005,8 @@
             Instruction::Sw(stype) => self.model_sw(stype),
             Instruction::Sd(stype) => self.model_sd(stype),
             Instruction::Addi(itype) => self.model_addi(itype),
-<<<<<<< HEAD
             Instruction::Slti(_itype) => self.model_unimplemented(inst),
-            Instruction::Sltiu(_itype) => self.model_unimplemented(inst),
-=======
             Instruction::Sltiu(itype) => self.model_sltiu(itype),
->>>>>>> 91fff5b1
             Instruction::Xori(itype) => self.model_xori(itype),
             Instruction::Ori(itype) => self.model_ori(itype),
             Instruction::Andi(itype) => self.model_andi(itype),
@@ -1048,17 +1030,10 @@
             Instruction::Divu(rtype) => self.model_divu(rtype),
             Instruction::Remu(rtype) => self.model_remu(rtype),
             Instruction::Addw(rtype) => self.model_addw(rtype),
-<<<<<<< HEAD
-            Instruction::Subw(rtype) => self.model_subw(rtype),
-            Instruction::Sllw(_rtype) => self.model_unimplemented(inst),
-            Instruction::Mulw(_rtype) => self.model_unimplemented(inst),
-            Instruction::Divw(_rtype) => self.model_unimplemented(inst),
-=======
             Instruction::Divw(rtype) => self.model_divw(rtype),
             Instruction::Subw(rtype) => self.model_subw(rtype),
             Instruction::Sllw(rtype) => self.model_sllw(rtype),
             Instruction::Mulw(rtype) => self.model_mulw(rtype),
->>>>>>> 91fff5b1
             Instruction::Beq(btype) => self.model_beq(btype, &mut branch_true, &mut branch_false),
             Instruction::Bne(btype) => self.model_bne(btype, &mut branch_true, &mut branch_false),
             Instruction::Blt(btype) => self.model_blt(btype, &mut branch_true, &mut branch_false),
