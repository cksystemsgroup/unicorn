use crate::unicorn::{Model, Nid, Node, NodeRef, NodeType};
use anyhow::{Context, Result};
use byteorder::{ByteOrder, LittleEndian};
use log::{debug, trace, warn};
use riscu::{decode, types::*, Instruction, Program, Register};
use std::cell::RefCell;
use std::collections::HashMap;
use std::mem::size_of;
use std::ops::Range;
use std::rc::Rc;
use unicorn::engine::system::{
    prepare_unix_stack, prepare_unix_stack32bit, SyscallId, NUMBER_OF_REGISTERS,
};
use unicorn::util::next_multiple_of;

//
// Public Interface
//

struct ModelValues {
    is_64bit: bool,
    run_32bit: bool,
    word_size_mask: u64,
    bits_per_byte: u64,
    size_of: usize,
    bits: u64,
}

pub fn generate_model(
    program: &Program,
    memory_size: u64,
    max_heap: u32,
    max_stack: u32,
    flag_32bit: bool,
    argv: &[String],
) -> Result<Model> {
    let model_values: ModelValues = if program.is64 && !flag_32bit {
        ModelValues {
            is_64bit: true,
            run_32bit: false,
            word_size_mask: riscu::WORD_SIZE as u64 - 1,
            bits_per_byte: 8,
            size_of: size_of::<u64>(),
            bits: 64,
        }
    } else {
        ModelValues {
            is_64bit: false,
            run_32bit: program.is64,
            word_size_mask: riscu::WORD_SIZE32BIT as u64 - 1,
            bits_per_byte: 4,
            size_of: size_of::<u32>(),
            bits: 32,
        }
    };

    trace!("Program: {:?}", program);
    let mut builder = ModelBuilder::new(memory_size, max_heap, max_stack, model_values);
    builder.generate_model(program, argv)?;
    Ok(builder.finalize())
}

//
// Private Implementation
//

const INSTRUCTION_SIZE: u64 = riscu::INSTRUCTION_SIZE as u64;
const PAGE_SIZE: u64 = unicorn::engine::system::PAGE_SIZE as u64;

// TODO: Add implementation of all syscalls.
// TODO: Fix initialization of `current_nid` based on binary size.
// TODO(test): Test model by adding a poor-man's type-checker.
// TODO(test): Test builder on existing samples automatically.
struct ModelBuilder {
    lines: Vec<NodeRef>,
    sequentials: Vec<NodeRef>,
    bad_states: Vec<NodeRef>,
    pc_flags: HashMap<u64, NodeRef>,
    // maps PC -> PC-Flag
    control_in: HashMap<u64, Vec<InEdge>>,
    // maps PC -> [InEdge]
    dynamic_flags: Vec<NodeRef>,
    // maps Register -> Dispatch-Flag
    dynamic: Vec<Vec<DynDispatch>>,
    // maps Register -> [DynDispatch]
    zero_bit: NodeRef,
    one_bit: NodeRef,
    zero_word: NodeRef,
    one_word: NodeRef,
    kernel_mode: NodeRef,
    kernel_not: NodeRef,
    register_nodes: Vec<NodeRef>,
    register_flow: Vec<NodeRef>,
    memory_node: NodeRef,
    memory_flow: NodeRef,
    memory_counter_node: NodeRef,
    memory_counter_flow: NodeRef,
    memory_counter_max_node: NodeRef,
    memory_counter_max_flow: NodeRef,
    division_flow: NodeRef,
    remainder_flow: NodeRef,
    addition_overflow: NodeRef,
    multiplication: NodeRef,
    access_flow: NodeRef,
    ecall_flow: NodeRef,
    memory_size: u64,
    max_heap_size: u64,
    max_stack_size: u64,
    data_range: Range<u64>,
    heap_range: Range<u64>,
    stack_range: Range<u64>,
    current_nid: Nid,
    pc: u64,
    model_values: ModelValues,
}

struct InEdge {
    from_instruction: FromInstruction,
    from_address: u64,
    condition: Option<NodeRef>,
}

struct DynDispatch {
    dispatch_address: u64,
}

enum FromInstruction {
    Regular,
    // fall-thru from regular instruction, or jump target (i.e. jal)
    Branch,
    // target of conditional branch (e.g. beq, bne, ...)
    SystemCall, // return from system call (i.e. ecall)
}

impl ModelBuilder {
    fn new(memory_size: u64, max_heap: u32, max_stack: u32, model_values: ModelValues) -> Self {
        let dummy_node = Rc::new(RefCell::new(Node::Comment("dummy".to_string())));
        Self {
            lines: Vec::new(),
            sequentials: Vec::new(),
            bad_states: Vec::new(),
            pc_flags: HashMap::new(),
            control_in: HashMap::new(),
            dynamic_flags: Vec::with_capacity(NUMBER_OF_REGISTERS - 1),
            dynamic: Vec::with_capacity(NUMBER_OF_REGISTERS - 1),
            zero_bit: dummy_node.clone(),
            one_bit: dummy_node.clone(),
            zero_word: dummy_node.clone(),
            one_word: dummy_node.clone(),
            kernel_mode: dummy_node.clone(),
            kernel_not: dummy_node.clone(),
            register_nodes: Vec::with_capacity(NUMBER_OF_REGISTERS),
            register_flow: Vec::with_capacity(NUMBER_OF_REGISTERS - 1),
            memory_node: dummy_node.clone(),
            memory_flow: dummy_node.clone(),
            memory_counter_node: dummy_node.clone(),
            memory_counter_flow: dummy_node.clone(),
            memory_counter_max_node: dummy_node.clone(),
            memory_counter_max_flow: dummy_node.clone(),
            division_flow: dummy_node.clone(),
            remainder_flow: dummy_node.clone(),
            addition_overflow: dummy_node.clone(),
            multiplication: dummy_node.clone(),
            access_flow: dummy_node.clone(),
            ecall_flow: dummy_node,
            memory_size,
            max_heap_size: max_heap as u64 * size_of::<u64>() as u64,
            max_stack_size: max_stack as u64 * size_of::<u64>() as u64,
            data_range: 0..0,
            heap_range: 0..0,
            stack_range: 0..0,
            current_nid: 0,
            pc: 0,
            model_values,
        }
    }

    fn finalize(self) -> Model {
        Model {
            lines: self.lines,
            sequentials: self.sequentials,
            bad_states_initial: Vec::new(),
            bad_states_sequential: self.bad_states,
            data_range: self.data_range,
            heap_range: self.heap_range,
            stack_range: self.stack_range,
            memory_size: self.memory_size,
        }
    }

    fn pc_add(&self, imm: u64) -> u64 {
        self.pc.wrapping_add(imm)
    }

    fn pc_flag(&self) -> NodeRef {
        self.pc_flags[&self.pc].clone()
    }

    fn reg_node(&self, reg: Register) -> NodeRef {
        self.register_nodes[reg as usize].clone()
    }

    fn reg_flow(&self, reg: Register) -> NodeRef {
        assert!(reg != Register::Zero);
        self.register_flow[reg as usize - 1].clone()
    }

    fn reg_flow_update(&mut self, reg: Register, node: NodeRef) {
        assert!(reg != Register::Zero);
        self.register_flow[reg as usize - 1] = node;
    }

    // Update the memory counter with the value of node if it is greater than the current counter.
    fn memory_counter_max_update(&mut self, node: NodeRef) {
        let should_update_node = self.new_ugt(
            node.clone(),
            self.memory_counter_max_node.clone(), 
            );

        let update_node = self.new_ite(
            should_update_node,
            node,
            self.memory_counter_max_node.clone(),
            NodeType::Word,
        );

        // Only activate the update function when the corresponding pc flag is set.
        self.memory_counter_max_flow = self.new_ite(
            self.pc_flag(),
            update_node,
            self.memory_counter_max_flow.clone(),
            NodeType::Word,
        );
    }

    fn reg_flow_ite(&mut self, reg: Register, node: NodeRef) {
        let ite_node = self.new_ite(self.pc_flag(), node, self.reg_flow(reg), NodeType::Word);

        self.reg_flow_update(reg, ite_node);
    }

    fn dynamic_flag(&self, reg: Register) -> NodeRef {
        assert!(reg != Register::Zero, "dispatch on zero");
        self.dynamic_flags[reg as usize - 1].clone()
    }

    // Returns the list of registers on which dynamic dispatches are
    // performed anywhere in the program. This is just an optimization,
    // returning a list of all registers would be equally valid here.
    fn dynamic_dispatches(&self) -> Vec<Register> {
        self.dynamic
            .iter()
            .enumerate()
            .filter(|(_, v)| !v.is_empty())
            .map(|(r, _)| Register::from(r as u32 + 1))
            .collect()
    }

    fn add_node(&mut self, node_data: Node) -> NodeRef {
        let node = Rc::new(RefCell::new(node_data));
        self.lines.push(node.clone());
        self.current_nid += 1;
        node
    }

    fn new_const(&mut self, imm: u64) -> NodeRef {
        self.add_node(Node::Const {
            nid: self.current_nid,
            sort: NodeType::Word,
            imm,
        })
    }

    fn new_read(&mut self, address: NodeRef, should_count: bool) -> NodeRef {
        if should_count {
            let current_value_node = self.add_node(Node::Read {
                nid: self.current_nid,
                memory: self.memory_counter_node.clone(),
                address: address.clone(),
            });

            let next_value_node = self.new_add(current_value_node, self.one_word.clone());

            self.memory_counter_max_update(next_value_node.clone());

            let update_counter_node = self.add_node(Node::Write {
                nid: self.current_nid,
                memory: self.memory_counter_node.clone(),
                address: address.clone(),
                value: next_value_node.clone(),
            });

            self.memory_counter_flow = self.new_ite(
                self.pc_flag(),
                update_counter_node,
                self.memory_counter_flow.clone(),
                NodeType::Memory,
            );
        }

        self.add_node(Node::Read {
            nid: self.current_nid,
            memory: self.memory_node.clone(),
            address,
        })
    }

    fn new_write(&mut self, address: NodeRef, value: NodeRef, should_count: bool) -> NodeRef {
        if should_count {
            let reset_counter_node = self.add_node(Node::Write {
                nid: self.current_nid,
                memory: self.memory_counter_node.clone(),
                address: address.clone(),
                value: self.zero_word.clone(),
            });

            self.memory_counter_flow = self.new_ite(
                self.pc_flag(),
                reset_counter_node,
                self.memory_counter_flow.clone(),
                NodeType::Memory,
            );
        }
        self.add_node(Node::Write {
            nid: self.current_nid,
            memory: self.memory_node.clone(),
            address,
            value,
        })
    }

    fn new_add(&mut self, left: NodeRef, right: NodeRef) -> NodeRef {
        self.add_node(Node::Add {
            nid: self.current_nid,
            left,
            right,
        })
    }

    fn new_sub(&mut self, left: NodeRef, right: NodeRef) -> NodeRef {
        self.add_node(Node::Sub {
            nid: self.current_nid,
            left,
            right,
        })
    }

    fn new_mul(&mut self, left: NodeRef, right: NodeRef) -> NodeRef {
        self.add_node(Node::Mul {
            nid: self.current_nid,
            left,
            right,
        })
    }

    fn new_divu(&mut self, left: NodeRef, right: NodeRef) -> NodeRef {
        self.add_node(Node::Divu {
            nid: self.current_nid,
            left,
            right,
        })
    }

    fn new_div(&mut self, left: NodeRef, right: NodeRef) -> NodeRef {
        self.add_node(Node::Div {
            nid: self.current_nid,
            left,
            right,
        })
    }

    fn new_rem(&mut self, left: NodeRef, right: NodeRef) -> NodeRef {
        self.add_node(Node::Rem {
            nid: self.current_nid,
            left,
            right,
        })
    }

    fn new_ult(&mut self, left: NodeRef, right: NodeRef) -> NodeRef {
        self.add_node(Node::Ult {
            nid: self.current_nid,
            left,
            right,
        })
    }

    // We represent `ugt(a, b)` as `ult(b, a)` instead.
    fn new_ugt(&mut self, left: NodeRef, right: NodeRef) -> NodeRef {
        self.new_ult(right, left)
    }

    // We represent `ulte(a, b)` as `not(ult(b, a))` instead.
    fn new_ulte(&mut self, left: NodeRef, right: NodeRef) -> NodeRef {
        let ult_node = self.new_ult(right, left);
        self.new_not_bit(ult_node)
    }

    // We represent `ugte(a, b)` as `not(ult(a, b))` instead.
    fn new_ugte(&mut self, left: NodeRef, right: NodeRef) -> NodeRef {
        let ult_node = self.new_ult(left, right);
        self.new_not_bit(ult_node)
    }

    // We represent `slt(a, b)` as `ult(add(a, 2^63), add(b, 2^63))` instead.
    fn new_slt(&mut self, left: NodeRef, right: NodeRef) -> NodeRef {
        let bias = self.new_const(1 << 63);
        let left_biased = self.new_add(left, bias.clone());
        let right_biased = self.new_add(right, bias);
        self.new_ult(left_biased, right_biased)
    }

    // We represent `sgte(a, b)` as `not(slt(a, b))` instead.
    fn new_sgte(&mut self, left: NodeRef, right: NodeRef) -> NodeRef {
        let slt_node = self.new_slt(left, right);
        self.new_not_bit(slt_node)
    }

    fn new_ite(&mut self, cond: NodeRef, left: NodeRef, right: NodeRef, sort: NodeType) -> NodeRef {
        self.add_node(Node::Ite {
            nid: self.current_nid,
            sort,
            cond,
            left,
            right,
        })
    }

    fn new_eq(&mut self, left: NodeRef, right: NodeRef) -> NodeRef {
        self.add_node(Node::Eq {
            nid: self.current_nid,
            left,
            right,
        })
    }

    // We represent `neq(a, b)` as `not(eq(a, b))` instead.
    fn new_neq(&mut self, left: NodeRef, right: NodeRef) -> NodeRef {
        let eq_node = self.new_eq(left, right);
        self.new_not_bit(eq_node)
    }

    fn new_and_bit(&mut self, left: NodeRef, right: NodeRef) -> NodeRef {
        self.add_node(Node::And {
            nid: self.current_nid,
            sort: NodeType::Bit,
            left,
            right,
        })
    }

    fn new_and_word(&mut self, left: NodeRef, right: NodeRef) -> NodeRef {
        self.add_node(Node::And {
            nid: self.current_nid,
            sort: NodeType::Word,
            left,
            right,
        })
    }

    // We represent `or(a, b)` as `not(and(not(a), not(b)))` instead.
    fn new_or(&mut self, left: NodeRef, right: NodeRef) -> NodeRef {
        let not_left_node = self.new_not_word(left);
        let not_right_node = self.new_not_word(right);
        let and_node = self.new_and_word(not_left_node, not_right_node);
        self.new_not_word(and_node)
    }

    // We represent `xor(a, b)` as `sub(or(a, b), and(a, b))` instead.
    fn new_xor(&mut self, left: NodeRef, right: NodeRef) -> NodeRef {
        let or_node = self.new_or(left.clone(), right.clone());
        let and_node = self.new_and_word(left, right);
        self.new_sub(or_node, and_node)
    }

    fn new_not_bit(&mut self, value: NodeRef) -> NodeRef {
        self.add_node(Node::Not {
            nid: self.current_nid,
            sort: NodeType::Bit,
            value,
        })
    }

    fn new_not_word(&mut self, value: NodeRef) -> NodeRef {
        self.add_node(Node::Not {
            nid: self.current_nid,
            sort: NodeType::Word,
            value,
        })
    }

    fn new_sll(&mut self, left: NodeRef, right: NodeRef) -> NodeRef {
        self.add_node(Node::Sll {
            nid: self.current_nid,
            left,
            right,
        })
    }

    fn new_srl(&mut self, left: NodeRef, right: NodeRef) -> NodeRef {
        self.add_node(Node::Srl {
            nid: self.current_nid,
            left,
            right,
        })
    }

    // We represent `sra(a, n)` as `sub(srl(add(a, 2^63), n), srl(2^63, n))` instead.
    fn new_sra(&mut self, value: NodeRef, shift: NodeRef) -> NodeRef {
        let const_node = self.new_const(1 << 63);
        let add_node = self.new_add(value, const_node.clone());
        let srl1_node = self.new_srl(add_node, shift.clone());
        let srl2_node = self.new_srl(const_node, shift);
        self.new_sub(srl1_node, srl2_node)
    }

    fn new_state(&mut self, init: Option<NodeRef>, name: String, sort: NodeType) -> NodeRef {
        let nid_increase = u64::from(init.is_some());
        let state_node = self.add_node(Node::State {
            nid: self.current_nid,
            sort,
            init,
            name: Some(name),
        });
        self.current_nid += nid_increase;
        state_node
    }

    fn new_next(&mut self, state: NodeRef, next: NodeRef, sort: NodeType) -> NodeRef {
        let next_node = self.add_node(Node::Next {
            nid: self.current_nid,
            sort,
            state,
            next,
        });
        self.sequentials.push(next_node.clone());
        next_node
    }

    fn new_input(&mut self, name: String, sort: NodeType) -> NodeRef {
        let input_node = self.add_node(Node::Input {
            nid: self.current_nid,
            sort: sort.clone(),
            name,
        });
        if sort == NodeType::Word {
            return input_node;
        }
        self.add_node(Node::Ext {
            nid: self.current_nid,
            from: sort,
            value: input_node,
        })
    }

    fn new_bad(&mut self, cond: NodeRef, name: &str) -> NodeRef {
        let bad_node = self.add_node(Node::Bad {
            nid: self.current_nid,
            cond,
            name: Some(name.to_string()),
        });
        self.bad_states.push(bad_node.clone());
        bad_node
    }

    fn new_comment(&mut self, s: String) {
        let node = Rc::new(RefCell::new(Node::Comment(s)));
        self.lines.push(node);
    }

    fn go_to_instruction(
        &mut self,
        from_instruction: FromInstruction,
        from_address: u64,
        to_address: u64,
        condition: Option<NodeRef>,
    ) {
        self.control_in
            .entry(to_address)
            .or_insert_with(|| Vec::with_capacity(1))
            .push(InEdge {
                from_instruction,
                from_address,
                condition,
            });
    }

    fn go_to_anywhere(&mut self, from_address: u64, dispatch_register: Register) {
        self.dynamic[dispatch_register as usize - 1].push(DynDispatch {
            dispatch_address: from_address,
        });
    }

    fn model_unimplemented(&mut self, inst: Instruction) {
        let bad_name = format!("unimplemented-pc-{:x} ; {:?}", self.pc, inst);
        self.new_bad(self.pc_flag(), &bad_name);
    }

    fn model_addi(&mut self, itype: IType) {
        if itype.rd() == Register::Zero {
            return;
        };

        let imm = itype.imm() as u64;
        let imm_node = self.new_const(imm);
        let result_node = if imm == 0 {
            self.reg_node(itype.rs1())
        } else if itype.rs1() == Register::Zero {
            self.new_const(imm)
        } else {
            self.new_add(self.reg_node(itype.rs1()), imm_node.clone())
        };

<<<<<<< HEAD
=======
        self.check_addition_overflow(self.reg_node(itype.rs1()), imm_node, result_node.clone());
>>>>>>> 1eecd1e3
        self.reg_flow_ite(itype.rd(), result_node);
    }

    fn model_addiw(&mut self, itype: IType) {
        let imm_node = self.new_const(itype.imm() as u64);
        let add_node = self.new_add(self.reg_node(itype.rs1()), imm_node);
        let thirtytwo = self.new_const(32); // for (val << 32) >>s 32
        let sll_node = self.new_sll(add_node, thirtytwo.clone());
        let sra_node = self.new_sra(sll_node, thirtytwo);
        self.reg_flow_ite(itype.rd(), sra_node);
    }

    fn model_xori(&mut self, itype: IType) {
        let imm_node = self.new_const(itype.imm() as u64);
        let xor_node = self.new_xor(self.reg_node(itype.rs1()), imm_node);
        self.reg_flow_ite(itype.rd(), xor_node);
    }

    fn model_ori(&mut self, itype: IType) {
        let imm_node = self.new_const(itype.imm() as u64);
        let or_node = self.new_or(self.reg_node(itype.rs1()), imm_node);
        self.reg_flow_ite(itype.rd(), or_node);
    }

    fn model_andi(&mut self, itype: IType) {
        let imm_node = self.new_const(itype.imm() as u64);
        let and_node = self.new_and_word(self.reg_node(itype.rs1()), imm_node);
        self.reg_flow_ite(itype.rd(), and_node);
    }

    fn model_slli(&mut self, itype: IType) {
        assert!(itype.imm() < 64, "immediate within bounds");
        let imm_node = self.new_const(itype.imm() as u64);
        let sll_node = self.new_sll(self.reg_node(itype.rs1()), imm_node);
        self.reg_flow_ite(itype.rd(), sll_node);
    }

    // We represent `slliw(a, n)` as `(a << (n + 32)) >>s 32` instead.
    fn model_slliw(&mut self, itype: IType) {
        assert!(itype.imm() < 32, "immediate within bounds");
        let imm_node = self.new_const(itype.imm() as u64 + 32);
        let thirtytwo = self.new_const(32); // for val >>s 32
        let sll_node = self.new_sll(self.reg_node(itype.rs1()), imm_node);
        let sra_node = self.new_sra(sll_node, thirtytwo);
        self.reg_flow_ite(itype.rd(), sra_node);
    }

    fn model_sllw(&mut self, rtype: RType) {
        let thirtytwo = self.new_const(32);

        // Only the low 4 bits of rs2 are considered for the shift amount.
        let mask_node = self.new_const(0x1f); // TODO: Make this a global constant.
        let amount_node = self.new_and_word(self.reg_node(rtype.rs2()), mask_node);

        let amount_node_sum = self.new_add(amount_node, thirtytwo.clone());

        // shift left by n[0:4] + 32
        let sll_node = self.new_sll(self.reg_node(rtype.rs1()), amount_node_sum);

        // shift right by 32
        let sra_node = self.new_sra(sll_node, thirtytwo);
        self.reg_flow_ite(rtype.rd(), sra_node);
    }

    fn model_srli(&mut self, itype: IType) {
        assert!(itype.imm() < 64, "immediate within bounds");
        let imm_node = self.new_const(itype.imm() as u64);
        let srl_node = self.new_srl(self.reg_node(itype.rs1()), imm_node);
        self.reg_flow_ite(itype.rd(), srl_node);
    }

    // We represent `srliw(a, n)` as `(a << 32) >>u (n + 32)` instead.
    fn model_srliw(&mut self, itype: IType) {
        assert!(itype.imm() < 32, "immediate within bounds");
        assert!(itype.imm() != 0, "modeling broken for zero-shift");
        let imm_node = self.new_const(itype.imm() as u64 + 32);
        let thirtytwo = self.new_const(32); // for val << 32
        let sll_node = self.new_sll(self.reg_node(itype.rs1()), thirtytwo);
        let srl_node = self.new_srl(sll_node, imm_node);
        self.reg_flow_ite(itype.rd(), srl_node);
    }

    fn model_srai(&mut self, itype: IType) {
        let imm_truncated = (itype.imm() & 0x3f) as u32;
        assert!(imm_truncated < 64, "immediate within bounds");
        let imm_node = self.new_const(imm_truncated as u64);
        let sra_node = self.new_sra(self.reg_node(itype.rs1()), imm_node);
        self.reg_flow_ite(itype.rd(), sra_node);
    }

    // We represent `sraiw(a, n)` as `(a << 32) >>s (n + 32)` instead.
    fn model_sraiw(&mut self, itype: IType) {
        let imm_truncated = (itype.imm() & 0x3f) as u32;
        assert!(imm_truncated < 32, "immediate within bounds");
        let imm_node = self.new_const(imm_truncated as u64 + 32);
        let thirtytwo = self.new_const(32); // for val << 32
        let sll_node = self.new_sll(self.reg_node(itype.rs1()), thirtytwo);
        let sra_node = self.new_sra(sll_node, imm_node);
        self.reg_flow_ite(itype.rd(), sra_node);
    }

    fn model_lui(&mut self, utype: UType) {
        let imm_shifted = ((utype.imm() as i32) << 12) as u64;
        let const_node = self.new_const(imm_shifted);
        self.reg_flow_ite(utype.rd(), const_node);
    }

    fn model_auipc(&mut self, utype: UType) {
        let imm_shifted = ((utype.imm() as i32) << 12) as u64;
        let const_node = self.new_const(imm_shifted + self.pc);
        self.reg_flow_ite(utype.rd(), const_node);
    }

    fn model_address(&mut self, reg: Register, imm: u64) -> NodeRef {
        if imm == 0 {
            self.reg_node(reg)
        } else {
            let imm_node = self.new_const(imm);
            self.new_add(self.reg_node(reg), imm_node)
        }
    }

    // We represent n-bit load operations `load(n, adr, sig)` as:
    //   word := adr & ~WORD_SIZE_MASK
    //   prev := load(word)
    //   left := prev << (64 - n - 8 * (adr & WORD_SIZE_MASK))
    //   return left >>s (64 - n)       ||| if (sig == true)
    //          left >>u (64 - n)       ||| if (sig == false)
    //
    // Note that the above approach even works for unaligned loads as
    // long as the load does not cross word-boundaries.
    fn model_l(&mut self, bits: u32, address: NodeRef, signed: bool) -> NodeRef {
        assert!(bits > 0 && bits < 64, "bit-width within range");
        let address_mask_node = self.new_const(!self.model_values.word_size_mask);
        let address_word_node = self.new_and_word(address.clone(), address_mask_node);
        self.access_flow = self.new_ite(
            self.pc_flag(),
            address_word_node.clone(),
            self.access_flow.clone(),
            NodeType::Word,
        );
<<<<<<< HEAD
        let read_node = self.new_read(address_word_node, false);
        let eight_node = self.new_const(BITS_PER_BYTE);
        let address_mask_node = self.new_const(WORD_SIZE_MASK);
=======
        let read_node = self.new_read(address_word_node);
        let eight_node = self.new_const(self.model_values.bits_per_byte);
        let address_mask_node = self.new_const(self.model_values.word_size_mask);
>>>>>>> 1eecd1e3
        let address_offset_node = self.new_and_word(address, address_mask_node);
        let shift_amount_node = self.new_mul(eight_node, address_offset_node);
        let shift_const_node = self.new_const(64 - bits as u64);
        let left_shift_amount = self.new_sub(shift_const_node.clone(), shift_amount_node);
        let left_shift_node = self.new_sll(read_node, left_shift_amount);
        if signed {
            self.new_sra(left_shift_node, shift_const_node)
        } else {
            self.new_srl(left_shift_node, shift_const_node)
        }
    }

    fn model_lb(&mut self, itype: IType) {
        let address_node = self.model_address(itype.rs1(), itype.imm() as u64);
        let load_node = self.model_l(8, address_node, true);
        self.reg_flow_ite(itype.rd(), load_node);
    }

    fn model_lbu(&mut self, itype: IType) {
        let address_node = self.model_address(itype.rs1(), itype.imm() as u64);
        let load_node = self.model_l(8, address_node, false);
        self.reg_flow_ite(itype.rd(), load_node);
    }

    fn model_lh(&mut self, itype: IType) {
        let address_node = self.model_address(itype.rs1(), itype.imm() as u64);
        let load_node = self.model_l(16, address_node, true);
        self.reg_flow_ite(itype.rd(), load_node);
    }

    fn model_lhu(&mut self, itype: IType) {
        let address_node = self.model_address(itype.rs1(), itype.imm() as u64);
        let load_node = self.model_l(16, address_node, false);
        self.reg_flow_ite(itype.rd(), load_node);
    }

    fn model_lw(&mut self, itype: IType) {
        let address_node = self.model_address(itype.rs1(), itype.imm() as u64);
        let load_node = self.model_l(32, address_node, true);
        self.reg_flow_ite(itype.rd(), load_node);
    }

    fn model_ld(&mut self, itype: IType) {
        let address_node = self.model_address(itype.rs1(), itype.imm() as u64);
        self.access_flow = self.new_ite(
            self.pc_flag(),
            address_node.clone(),
            self.access_flow.clone(),
            NodeType::Word,
        );
        let read_node = self.new_read(address_node, true);
        self.reg_flow_ite(itype.rd(), read_node);
    }

    // We represent n-bit store operations `store(n, adr, val)` as:
    //   word := adr & ~WORD_SIZE_MASK
    //   mask := ONES(n) << 8 * (adr & WORD_SIZE_MASK)
    //   valu := val << 8 * (adr & WORD_SIZE_MASK)
    //   prev := load(word)
    //   updt := (valu & mask) | (prev & ~mask)
    //   return store(word, updt)
    //
    // Note that the above approach even works for unaligned stores as
    // long as the store does not cross word-boundaries.
    fn model_s(&mut self, bits: u32, address: NodeRef, value: NodeRef) {
        assert!(bits > 0 && bits < 64, "bit-width within range");
        let address_mask_node = self.new_const(!self.model_values.word_size_mask);
        let address_word_node = self.new_and_word(address.clone(), address_mask_node);
        self.access_flow = self.new_ite(
            self.pc_flag(),
            address_word_node.clone(),
            self.access_flow.clone(),
            NodeType::Word,
        );
        let read_node = self.new_read(address_word_node.clone(), true);
        let ones_node = self.new_const((1 << bits) - 1);
        let eight_node = self.new_const(self.model_values.bits_per_byte);
        let address_mask_node = self.new_const(self.model_values.word_size_mask);
        let address_offset_node = self.new_and_word(address, address_mask_node);
        let shift_amount_node = self.new_mul(eight_node, address_offset_node);
        let mask_node = self.new_sll(ones_node, shift_amount_node.clone());
        let mask_not_node = self.new_not_word(mask_node.clone());
        let value_node = self.new_sll(value, shift_amount_node);
        let and1_node = self.new_and_word(value_node, mask_node);
        let and2_node = self.new_and_word(read_node, mask_not_node);
        let or_node = self.new_or(and1_node, and2_node);
        let write_node = self.new_write(address_word_node, or_node, false);
        let ite_node = self.new_ite(
            self.pc_flag(),
            write_node,
            self.memory_flow.clone(),
            NodeType::Memory,
        );
        self.memory_flow = ite_node;
    }

    fn model_sb(&mut self, stype: SType) {
        let address_node = self.model_address(stype.rs1(), stype.imm() as u64);
        self.model_s(8, address_node, self.reg_node(stype.rs2()))
    }

    fn model_sh(&mut self, stype: SType) {
        let address_node = self.model_address(stype.rs1(), stype.imm() as u64);
        self.model_s(16, address_node, self.reg_node(stype.rs2()))
    }

    fn model_sw(&mut self, stype: SType) {
        let address_node = self.model_address(stype.rs1(), stype.imm() as u64);
        self.model_s(32, address_node, self.reg_node(stype.rs2()))
    }

    fn model_sd(&mut self, stype: SType) {
        let address_node = self.model_address(stype.rs1(), stype.imm() as u64);
        self.access_flow = self.new_ite(
            self.pc_flag(),
            address_node.clone(),
            self.access_flow.clone(),
            NodeType::Word,
        );
        let write_node = self.new_write(address_node, self.reg_node(stype.rs2()), true);
        let ite_node = self.new_ite(
            self.pc_flag(),
            write_node,
            self.memory_flow.clone(),
            NodeType::Memory,
        );
        self.memory_flow = ite_node;
    }

    fn check_addition_overflow(&mut self, rs1: NodeRef, rs2: NodeRef, rd: NodeRef) {
        let bits = self.new_const(self.model_values.bits - 1);
        let msb_rs1 = self.new_srl(rs1, bits.clone());
        let msb_rs2 = self.new_srl(rs2, bits.clone());
        let msb_rd = self.new_srl(rd, bits);

        let equal_msb = self.new_eq(msb_rs1.clone(), msb_rs2);
        let overflow = self.new_neq(msb_rs1, msb_rd);

        let overflow_occurred = self.new_and_bit(equal_msb, overflow);

        self.addition_overflow = self.new_ite(
            self.pc_flag(),
            overflow_occurred,
            self.addition_overflow.clone(),
            NodeType::Bit,
        );
    }

    fn check_multiplication_overflow(&mut self, rs1: NodeRef, rs2: NodeRef, rd: NodeRef) {
        let bits = self.new_const(self.model_values.bits - 1);
        let msb_rs1 = self.new_srl(rs1, bits.clone());
        let msb_rs2 = self.new_srl(rs2, bits.clone());
        let msb_rd = self.new_srl(rd, bits);

        let msb_eq = self.new_eq(msb_rs1, msb_rs2);
        let overflow_minus = self.new_neq(msb_rd, self.zero_word.clone());

        let overflow_occured_msb = self.new_eq(msb_eq.clone(), overflow_minus.clone());
        let overflow_occured_not_msb = self.new_eq(msb_eq, overflow_minus);

        let overflow_occurred = self.new_or(overflow_occured_msb, overflow_occured_not_msb);

        self.multiplication = self.new_ite(
            self.pc_flag(),
            overflow_occurred,
            self.multiplication.clone(),
            NodeType::Bit,
        );
    }

    fn model_add(&mut self, rtype: RType) {
        let add_node = self.new_add(self.reg_node(rtype.rs1()), self.reg_node(rtype.rs2()));

        self.check_addition_overflow(
            self.reg_node(rtype.rs1()),
            self.reg_node(rtype.rs2()),
            add_node.clone(),
        );

        self.reg_flow_ite(rtype.rd(), add_node);
    }

    fn model_addw(&mut self, rtype: RType) {
        let add_node = self.new_add(self.reg_node(rtype.rs1()), self.reg_node(rtype.rs2()));

        self.check_addition_overflow(
            self.reg_node(rtype.rs1()),
            self.reg_node(rtype.rs2()),
            add_node.clone(),
        );

        let thirtytwo = self.new_const(32);
        let sll_node = self.new_sll(add_node, thirtytwo.clone());
        let sra_node = self.new_sra(sll_node, thirtytwo);
        self.reg_flow_ite(rtype.rd(), sra_node);
    }

    fn model_sub(&mut self, rtype: RType) {
        let sub_node = self.new_sub(self.reg_node(rtype.rs1()), self.reg_node(rtype.rs2()));

        self.check_addition_overflow(
            self.reg_node(rtype.rs1()),
            self.reg_node(rtype.rs2()),
            sub_node.clone(),
        );

        self.reg_flow_ite(rtype.rd(), sub_node);
    }

    fn model_subw(&mut self, rtype: RType) {
        let sub_node = self.new_sub(self.reg_node(rtype.rs1()), self.reg_node(rtype.rs2()));

        self.check_addition_overflow(
            self.reg_node(rtype.rs1()),
            self.reg_node(rtype.rs2()),
            sub_node.clone(),
        );

        let thirtytwo = self.new_const(32);
        let sll_node = self.new_sll(sub_node, thirtytwo.clone());
        let sra_node = self.new_sra(sll_node, thirtytwo);

        self.reg_flow_ite(rtype.rd(), sra_node);
    }

    fn model_or(&mut self, rtype: RType) {
        let or_node = self.new_or(self.reg_node(rtype.rs1()), self.reg_node(rtype.rs2()));
        self.reg_flow_ite(rtype.rd(), or_node);
    }

    fn model_and(&mut self, rtype: RType) {
        let and_node = self.new_and_word(self.reg_node(rtype.rs1()), self.reg_node(rtype.rs2()));
        self.reg_flow_ite(rtype.rd(), and_node);
    }

    fn model_sll(&mut self, rtype: RType) {
        // Only the low 6 bits of rs2 are considered for the shift amount.
        let mask_node = self.new_const(0x3f); // TODO: Make this a global constant.
        let amount_node = self.new_and_word(self.reg_node(rtype.rs2()), mask_node);
        let sll_node = self.new_sll(self.reg_node(rtype.rs1()), amount_node);
        self.reg_flow_ite(rtype.rd(), sll_node);
    }

    fn model_srl(&mut self, rtype: RType) {
        // Only the low 6 bits of rs2 are considered for the shift amount.
        let mask_node = self.new_const(0x3f); // TODO: Make this a global constant.
        let amount_node = self.new_and_word(self.reg_node(rtype.rs2()), mask_node);
        let srl_node = self.new_srl(self.reg_node(rtype.rs1()), amount_node);
        self.reg_flow_ite(rtype.rd(), srl_node);
    }

    fn model_sra(&mut self, rtype: RType) {
        // Only the low 6 bits of rs2 are considered for the shift amount.
        let mask_node = self.new_const(0x3f); // TODO: Make this a global constant.
        let amount_node = self.new_and_word(self.reg_node(rtype.rs2()), mask_node);
        let sra_node = self.new_sra(self.reg_node(rtype.rs1()), amount_node);
        self.reg_flow_ite(rtype.rd(), sra_node);
    }

    fn model_mul(&mut self, rtype: RType) {
        let mul_node = self.new_mul(self.reg_node(rtype.rs1()), self.reg_node(rtype.rs2()));

        self.check_multiplication_overflow(
            self.reg_node(rtype.rs1()),
            self.reg_node(rtype.rs2()),
            mul_node.clone(),
        );

        self.reg_flow_ite(rtype.rd(), mul_node);
    }

    fn model_mulw(&mut self, rtype: RType) {
        let thirtytwo = self.new_const(32);
        // sign extend each operand
        let mut left_sext = self.new_sll(self.reg_node(rtype.rs1()), thirtytwo.clone());
        left_sext = self.new_sra(left_sext, thirtytwo.clone());

        let mut right_sext = self.new_sll(self.reg_node(rtype.rs2()), thirtytwo.clone());
        right_sext = self.new_sra(right_sext, thirtytwo.clone());

        let mul_node = self.new_mul(left_sext, right_sext);

        let mut sext_mul_node = self.new_sll(mul_node, thirtytwo.clone());
        sext_mul_node = self.new_sra(sext_mul_node, thirtytwo);

        self.check_multiplication_overflow(
            self.reg_node(rtype.rs1()),
            self.reg_node(rtype.rs2()),
            sext_mul_node.clone(),
        );

        self.reg_flow_ite(rtype.rd(), sext_mul_node);
    }

    fn model_divu(&mut self, rtype: RType) {
        self.division_flow = self.new_ite(
            self.pc_flag(),
            self.reg_node(rtype.rs2()),
            self.division_flow.clone(),
            NodeType::Word,
        );
        let div_node = self.new_divu(self.reg_node(rtype.rs1()), self.reg_node(rtype.rs2()));
        self.reg_flow_ite(rtype.rd(), div_node);
    }

    fn model_div(&mut self, rtype: RType) {
        self.division_flow = self.new_ite(
            self.pc_flag(),
            self.reg_node(rtype.rs2()),
            self.division_flow.clone(),
            NodeType::Word,
        );
        let div_node = self.new_div(self.reg_node(rtype.rs1()), self.reg_node(rtype.rs2()));
        self.reg_flow_ite(rtype.rd(), div_node);
    }

    fn model_divw(&mut self, rtype: RType) {
        let thirtytwo = self.new_const(32);
        // sign extend each operand
        let mut left_sext = self.new_sll(self.reg_node(rtype.rs1()), thirtytwo.clone());
        left_sext = self.new_sra(left_sext, thirtytwo.clone());

        let mut right_sext = self.new_sll(self.reg_node(rtype.rs2()), thirtytwo.clone());
        right_sext = self.new_sra(right_sext, thirtytwo);

        // perform 64-bit signed division
        let divw_node = self.new_div(left_sext, right_sext);

        self.reg_flow_ite(rtype.rd(), divw_node);
    }

    fn model_remu(&mut self, rtype: RType) {
        self.remainder_flow = self.new_ite(
            self.pc_flag(),
            self.reg_node(rtype.rs2()),
            self.remainder_flow.clone(),
            NodeType::Word,
        );
        let rem_node = self.new_rem(self.reg_node(rtype.rs1()), self.reg_node(rtype.rs2()));
        self.reg_flow_ite(rtype.rd(), rem_node);
    }

    fn model_sltu(&mut self, rtype: RType) {
        let ult_node = self.new_ult(self.reg_node(rtype.rs1()), self.reg_node(rtype.rs2()));
        let ext_node = self.add_node(Node::Ext {
            nid: self.current_nid,
            from: NodeType::Bit,
            value: ult_node,
        });
        self.reg_flow_ite(rtype.rd(), ext_node);
    }

    fn model_sltiu(&mut self, itype: IType) {
        let imm = itype.imm() as u64;
        let imm_node = self.new_const(imm);

        let ult_node = self.new_ult(self.reg_node(itype.rs1()), imm_node);
        let ext_node = self.add_node(Node::Ext {
            nid: self.current_nid,
            from: NodeType::Bit,
            value: ult_node,
        });
        self.reg_flow_ite(itype.rd(), ext_node);
    }

    fn model_branch<F>(
        &mut self,
        btype: BType,
        out_true: &mut Option<NodeRef>,
        out_false: &mut Option<NodeRef>,
        f_new_cond: F,
    ) where
        F: FnOnce(&mut Self, NodeRef, NodeRef) -> NodeRef,
    {
        let cond_true = f_new_cond(self, self.reg_node(btype.rs1()), self.reg_node(btype.rs2()));
        let cond_false = self.new_not_bit(cond_true.clone());
        out_true.replace(cond_true);
        out_false.replace(cond_false);
    }

    fn model_beq(&mut self, btype: BType, t: &mut Option<NodeRef>, f: &mut Option<NodeRef>) {
        self.model_branch(btype, t, f, Self::new_eq)
    }

    fn model_bne(&mut self, btype: BType, t: &mut Option<NodeRef>, f: &mut Option<NodeRef>) {
        self.model_branch(btype, t, f, Self::new_neq)
    }

    fn model_blt(&mut self, btype: BType, t: &mut Option<NodeRef>, f: &mut Option<NodeRef>) {
        self.model_branch(btype, t, f, Self::new_slt)
    }

    fn model_bge(&mut self, btype: BType, t: &mut Option<NodeRef>, f: &mut Option<NodeRef>) {
        self.model_branch(btype, t, f, Self::new_sgte)
    }

    fn model_bltu(&mut self, btype: BType, t: &mut Option<NodeRef>, f: &mut Option<NodeRef>) {
        self.model_branch(btype, t, f, Self::new_ult)
    }

    fn model_bgeu(&mut self, btype: BType, t: &mut Option<NodeRef>, f: &mut Option<NodeRef>) {
        self.model_branch(btype, t, f, Self::new_ugte)
    }

    fn model_jal(&mut self, jtype: JType) {
        if jtype.rd() == Register::Zero {
            return;
        };
        let link_node = self.new_const(self.pc_add(INSTRUCTION_SIZE));
        self.reg_flow_ite(jtype.rd(), link_node);
    }

    fn model_jalr(&mut self, itype: IType) {
        // BUG: do we not support indirect addressing?
        // NOTE: leaving counting the register access out since we do not model it.
        if itype.rd() == Register::Zero {
            return;
        };
        let link_node = self.new_const(self.pc_add(INSTRUCTION_SIZE));
        self.reg_flow_ite(itype.rd(), link_node);
    }

    fn model_ecall(&mut self) {
        let ite_node = self.new_ite(
            self.pc_flag(),
            self.one_bit.clone(),
            self.ecall_flow.clone(),
            NodeType::Bit,
        );
        self.ecall_flow = ite_node;
    }

    fn translate_to_model(&mut self, inst: Instruction) {
        let mut branch_true = None;
        let mut branch_false = None;

        match inst {
            Instruction::Lui(utype) => self.model_lui(utype),
            Instruction::Auipc(utype) => self.model_auipc(utype),
            Instruction::Lb(itype) => self.model_lb(itype),
            Instruction::Lh(itype) => self.model_lh(itype),
            Instruction::Lw(itype) => self.model_lw(itype),
            Instruction::Ld(itype) => self.model_ld(itype),
            Instruction::Lbu(itype) => self.model_lbu(itype),
            Instruction::Lhu(itype) => self.model_lhu(itype),
            Instruction::Sb(stype) => self.model_sb(stype),
            Instruction::Sh(stype) => self.model_sh(stype),
            Instruction::Sw(stype) => self.model_sw(stype),
            Instruction::Sd(stype) => self.model_sd(stype),
            Instruction::Addi(itype) => self.model_addi(itype),
            Instruction::Sltiu(itype) => self.model_sltiu(itype),
            Instruction::Xori(itype) => self.model_xori(itype),
            Instruction::Ori(itype) => self.model_ori(itype),
            Instruction::Andi(itype) => self.model_andi(itype),
            Instruction::Slli(itype) => self.model_slli(itype),
            Instruction::Srli(itype) => self.model_srli(itype),
            Instruction::Srai(itype) => self.model_srai(itype),
            Instruction::Addiw(itype) => self.model_addiw(itype),
            Instruction::Slliw(itype) => self.model_slliw(itype),
            Instruction::Srliw(itype) => self.model_srliw(itype),
            Instruction::Sraiw(itype) => self.model_sraiw(itype),
            Instruction::Add(rtype) => self.model_add(rtype),
            Instruction::Sub(rtype) => self.model_sub(rtype),
            Instruction::Sll(rtype) => self.model_sll(rtype),
            Instruction::Sltu(rtype) => self.model_sltu(rtype),
            Instruction::Srl(rtype) => self.model_srl(rtype),
            Instruction::Sra(rtype) => self.model_sra(rtype),
            Instruction::Or(rtype) => self.model_or(rtype),
            Instruction::And(rtype) => self.model_and(rtype),
            Instruction::Mul(rtype) => self.model_mul(rtype),
            Instruction::Div(rtype) => self.model_div(rtype),
            Instruction::Divu(rtype) => self.model_divu(rtype),
            Instruction::Remu(rtype) => self.model_remu(rtype),
            Instruction::Addw(rtype) => self.model_addw(rtype),
            Instruction::Divw(rtype) => self.model_divw(rtype),
            Instruction::Subw(rtype) => self.model_subw(rtype),
            Instruction::Sllw(rtype) => self.model_sllw(rtype),
            Instruction::Mulw(rtype) => self.model_mulw(rtype),
            Instruction::Beq(btype) => self.model_beq(btype, &mut branch_true, &mut branch_false),
            Instruction::Bne(btype) => self.model_bne(btype, &mut branch_true, &mut branch_false),
            Instruction::Blt(btype) => self.model_blt(btype, &mut branch_true, &mut branch_false),
            Instruction::Bge(btype) => self.model_bge(btype, &mut branch_true, &mut branch_false),
            Instruction::Bltu(btype) => self.model_bltu(btype, &mut branch_true, &mut branch_false),
            Instruction::Bgeu(btype) => self.model_bgeu(btype, &mut branch_true, &mut branch_false),
            Instruction::Jal(jtype) => self.model_jal(jtype),
            Instruction::Jalr(itype) => self.model_jalr(itype),
            Instruction::Ecall(_) => self.model_ecall(),
            _ => todo!("{:?}", inst),
        }

        match inst {
            Instruction::Lui(_)
            | Instruction::Auipc(_)
            | Instruction::Lb(_)
            | Instruction::Lh(_)
            | Instruction::Lw(_)
            | Instruction::Ld(_)
            | Instruction::Lbu(_)
            | Instruction::Lhu(_)
            | Instruction::Lwu(_)
            | Instruction::Sb(_)
            | Instruction::Sh(_)
            | Instruction::Sw(_)
            | Instruction::Sd(_)
            | Instruction::Addi(_)
            | Instruction::Sltiu(_)
            | Instruction::Xori(_)
            | Instruction::Ori(_)
            | Instruction::Andi(_)
            | Instruction::Slli(_)
            | Instruction::Srli(_)
            | Instruction::Srai(_)
            | Instruction::Addiw(_)
            | Instruction::Slliw(_)
            | Instruction::Srliw(_)
            | Instruction::Sraiw(_)
            | Instruction::Add(_)
            | Instruction::Sub(_)
            | Instruction::Sll(_)
            | Instruction::Sltu(_)
            | Instruction::Srl(_)
            | Instruction::Sra(_)
            | Instruction::Or(_)
            | Instruction::And(_)
            | Instruction::Mul(_)
            | Instruction::Div(_)
            | Instruction::Divu(_)
            | Instruction::Remu(_)
            | Instruction::Addw(_)
            | Instruction::Subw(_)
            | Instruction::Sllw(_)
            | Instruction::Mulw(_)
            | Instruction::Divw(_) => {
                self.go_to_instruction(
                    FromInstruction::Regular,
                    self.pc,
                    self.pc_add(INSTRUCTION_SIZE),
                    None,
                );
            }
            Instruction::Beq(btype)
            | Instruction::Bne(btype)
            | Instruction::Blt(btype)
            | Instruction::Bge(btype)
            | Instruction::Bltu(btype)
            | Instruction::Bgeu(btype) => {
                assert!(branch_true.is_some(), "was set");
                assert!(branch_false.is_some(), "was set");
                self.go_to_instruction(
                    FromInstruction::Branch,
                    self.pc,
                    self.pc_add(btype.imm() as u64),
                    branch_true,
                );
                self.go_to_instruction(
                    FromInstruction::Branch,
                    self.pc,
                    self.pc_add(INSTRUCTION_SIZE),
                    branch_false,
                );
            }
            Instruction::Jal(jtype) => {
                self.go_to_instruction(
                    FromInstruction::Regular,
                    self.pc,
                    self.pc_add(jtype.imm() as u64),
                    None,
                );
            }
            Instruction::Jalr(itype) => {
                if itype.rs1() == Register::Zero {
                    // TODO: Find a proper modeling for this.
                    warn!("Detected JALR dispatch on zero: {:#x}: {:?}", self.pc, inst);
                    self.model_unimplemented(inst);
                    return;
                }
                assert_eq!(itype.imm(), 0, "dispatch with offset");
                self.go_to_anywhere(self.pc, itype.rs1());
            }
            Instruction::Ecall(_) => {
                self.go_to_instruction(
                    FromInstruction::SystemCall,
                    self.pc,
                    self.pc_add(INSTRUCTION_SIZE),
                    None,
                );
            }
            _ => todo!("{:?}", inst),
        }
    }

    fn control_flow_from_regular(&mut self, edge: &InEdge, flow: NodeRef) -> NodeRef {
        self.control_flow_from_any(self.pc_flags[&edge.from_address].clone(), flow)
    }

    fn control_flow_from_branch(&mut self, edge: &InEdge, flow: NodeRef) -> NodeRef {
        let and_node = self.new_and_bit(
            self.pc_flags[&edge.from_address].clone(),
            edge.condition.as_ref().expect("must exist").clone(),
        );
        self.control_flow_from_any(and_node, flow)
    }

    fn control_flow_from_ecall(&mut self, edge: &InEdge, flow: NodeRef) -> NodeRef {
        let state_node = self.new_state(
            Some(self.zero_bit.clone()),
            format!("kernel-mode-pc-flag-{}", edge.from_address),
            NodeType::Bit,
        );
        let ite_node = self.new_ite(
            state_node.clone(),
            self.kernel_mode.clone(),
            self.pc_flags[&edge.from_address].clone(),
            NodeType::Bit,
        );
        self.new_next(state_node.clone(), ite_node, NodeType::Bit);
        let and_node = self.new_and_bit(state_node, self.kernel_not.clone());
        self.control_flow_from_any(and_node, flow)
    }

    fn control_flow_from_jalr(&mut self, reg: Register, pc: NodeRef, flow: NodeRef) -> NodeRef {
        let eq_node = self.new_eq(self.reg_node(reg), pc);
        let and_node = self.new_and_bit(self.dynamic_flag(reg), eq_node);
        self.control_flow_from_any(and_node, flow)
    }

    fn control_flow_from_any(&mut self, activate: NodeRef, flow: NodeRef) -> NodeRef {
        if Rc::ptr_eq(&flow, &self.zero_bit) {
            return activate;
        }
        self.new_ite(activate, self.one_bit.clone(), flow, NodeType::Bit)
    }

    fn generate_model(&mut self, program: &Program, argv: &[String]) -> Result<()> {
        let data_section_start = program.data.address;
        let data_section_end = program.data.address + program.data.content.len() as u64;
        let data_start = data_section_start & !(self.model_values.size_of as u64 - 1);
        let data_end = next_multiple_of(data_section_end, self.model_values.size_of as u64);
        self.data_range = data_start..data_end;
        let heap_start = next_multiple_of(data_end, PAGE_SIZE);
        let heap_end = heap_start + self.max_heap_size;
        self.heap_range = heap_start..heap_end;
        let stack_start = self.memory_size - self.max_stack_size;
        let stack_end = self.memory_size;
        self.stack_range = stack_start..stack_end;

        debug!("argc: {}, argv: {:?}", argv.len(), argv);
        let initial_stack = if self.model_values.is_64bit {
            prepare_unix_stack(argv, stack_end)
        } else {
            prepare_unix_stack32bit(argv, stack_end as u32)
        };
        let initial_stack_size = initial_stack.len() * self.model_values.size_of;
        let initial_sp_value = if self.model_values.is_64bit {
            stack_end - initial_stack_size as u64
        } else {
            (stack_end as u32 - initial_stack_size as u32).into()
        };
        assert!(initial_sp_value >= stack_start, "initial stack fits");

        self.new_comment("common constants".to_string());
        self.zero_bit = self.add_node(Node::Const {
            nid: 20,
            sort: NodeType::Bit,
            imm: 0,
        });
        self.one_bit = self.add_node(Node::Const {
            nid: 21,
            sort: NodeType::Bit,
            imm: 1,
        });
        self.zero_word = self.add_node(Node::Const {
            nid: 30,
            sort: NodeType::Word,
            imm: 0,
        });
        self.one_word = self.add_node(Node::Const {
            nid: 32,
            sort: NodeType::Word,
            imm: 1,
        });
        self.division_flow = self.add_node(Node::Const {
            nid: 31,
            sort: NodeType::Word,
            imm: 1,
        });
        self.remainder_flow = self.division_flow.clone();
        self.access_flow = self.add_node(Node::Const {
            nid: 40,
            sort: NodeType::Word,
            imm: self.data_range.start,
        });
        self.addition_overflow = self.add_node(Node::Const {
            nid: 41,
            sort: NodeType::Bit,
            imm: 0,
        });
        self.multiplication = self.add_node(Node::Const {
            nid: 42,
            sort: NodeType::Bit,
            imm: 0,
        });

        self.ecall_flow = self.zero_bit.clone();

        self.new_comment("kernel-mode flag".to_string());
        self.current_nid = 60;
        self.kernel_mode = self.new_state(
            Some(self.zero_bit.clone()),
            "kernel-mode".to_string(),
            NodeType::Bit,
        );
        self.kernel_not = self.new_not_bit(self.kernel_mode.clone());

        self.new_comment("32 64-bit general-purpose registers".to_string());
        self.current_nid = 200;
        let zero_register = self.new_const(0);
        let sp_value = self.new_const(initial_sp_value);
        self.register_nodes.push(zero_register);
        for r in 1..NUMBER_OF_REGISTERS {
            let reg = Register::from(r as u32);
            self.current_nid = 200 + 2 * r as u64;
            let initial_value = match reg {
                Register::Sp => sp_value.clone(),
                _ => self.zero_word.clone(),
            };
            let register_node =
                self.new_state(Some(initial_value), format!("{:?}", reg), NodeType::Word);
            self.register_nodes.push(register_node.clone());
            self.register_flow.push(register_node);
        }
        assert_eq!(self.register_nodes.len(), NUMBER_OF_REGISTERS);
        assert_eq!(self.register_flow.len(), NUMBER_OF_REGISTERS - 1);

        // NOTE: To reset the read_count when a register is written, we only need know whether a
        // write happened or not. Since only one write per cycle is possible, we get by using a bit
        // state. It would more appropiatley be called "write flag".

        self.new_comment("32 dynamic dispatch indicators as Boolean flags".to_string());
        for r in 1..NUMBER_OF_REGISTERS {
            let reg = Register::from(r as u32);
            self.current_nid = 300 + 2 * r as u64;
            let flag_node = self.new_state(
                Some(self.zero_bit.clone()),
                format!("dynamic-dispatch-on-{:?}", reg),
                NodeType::Bit,
            );
            self.dynamic_flags.push(flag_node);
            self.dynamic.push(vec![]);
        }
        assert_eq!(self.dynamic_flags.len(), NUMBER_OF_REGISTERS - 1);
        assert_eq!(self.dynamic.len(), NUMBER_OF_REGISTERS - 1);

        self.new_comment("64-bit program counter encoded in Boolean flags".to_string());
        self.pc = program.instruction_range.start;
        for n in program.instruction_range.clone().step_by(size_of::<u32>()) {
            self.current_nid = 10000000 + self.pc * 100;
            let initial_value = if n == program.instruction_range.start {
                self.one_bit.clone()
            } else {
                self.zero_bit.clone()
            };
            let flag_node = self.new_state(
                Some(initial_value),
                format!("pc={:#x}", self.pc),
                NodeType::Bit,
            );
            self.pc_flags.insert(self.pc, flag_node);
            self.pc = self.pc_add(INSTRUCTION_SIZE);
        }

        self.new_comment(format!("{:?}-bit virtual memory", self.model_values.bits));

        self.current_nid = 20000000;
        self.memory_node = self.new_state(None, "memory-dump".to_string(), NodeType::Memory);
        let mut dump_buffer = Vec::from(&program.data.content[..]);
        if data_start != data_section_start {
            let padding = (data_section_start - data_start) as usize;
            debug!("Aligning data start: {:#010x}+{}", data_start, padding);
            dump_buffer = [vec![0; padding], dump_buffer].concat();
        }
        if data_end != data_section_end {
            let padding = (data_end - data_section_end) as usize;
            debug!("Aligning data end: {:#010x}-{}", data_end, padding);
            dump_buffer.extend(vec![0; padding]);
        }
        assert_eq!(
            dump_buffer.len() % self.model_values.size_of,
            0,
            "has been padded"
        );
        fn write_value_to_memory(this: &mut ModelBuilder, val: u64, adr: u64) {
            let address = this.new_const(adr);
            let value = if val == 0 {
                this.zero_word.clone()
            } else {
                this.new_const(val)
            };
            this.memory_node = this.new_write(address, value, false);
        }
        if self.model_values.is_64bit || self.model_values.run_32bit {
            dump_buffer
                .chunks(size_of::<u64>())
                .map(LittleEndian::read_u64)
                .zip((data_start..data_end).step_by(size_of::<u64>()))
                .for_each(|(val, adr)| write_value_to_memory(self, val, adr));
        } else {
            dump_buffer
                .chunks(size_of::<u32>())
                .map(LittleEndian::read_u32)
                .zip((data_start..data_end).step_by(size_of::<u32>()))
                .for_each(|(val, adr)| write_value_to_memory(self, val as u64, adr));
        }
        initial_stack
            .into_iter()
            .rev()
            .zip((initial_sp_value..stack_end).step_by(self.model_values.size_of))
            .for_each(|(val, adr)| write_value_to_memory(self, val, adr));
        self.memory_node = self.new_state(
            Some(self.memory_node.clone()),
            "virtual-memory".to_string(),
            NodeType::Memory,
        );
        self.memory_flow = self.memory_node.clone();

        self.new_comment("memory access counter".to_string());
        // self.memory_counter_node = self.new_state(
        //     None,
        //     "memory-counter-dump".to_string(),
        //     NodeType::Memory,
        // );
        self.memory_counter_node = self.new_state(
            // Some(self.memory_counter_node.clone()),
            Some(self.zero_word.clone()),
            "memory-counter".to_string(),
            NodeType::Memory,
        );
        self.memory_counter_flow = self.memory_counter_node.clone();

        self.new_comment("memory access counter (max tracking)".to_string());
        self.memory_counter_max_node = self.new_state(
            Some(self.zero_word.clone()),
            "memory-counter-max".to_string(),
            NodeType::Word,
        );
        self.memory_counter_max_flow = self.memory_counter_max_node.clone();

        self.new_comment("data flow".to_string());
        self.pc = program.instruction_range.start;
        program
            .instructions()
            .chunks(size_of::<u32>())
            .map(LittleEndian::read_u32)
            .try_for_each(|raw| {
                decode(raw).map(|inst| {
                    self.current_nid = 30000000 + self.pc * 100;
                    self.translate_to_model(inst);
                    self.pc = self.pc_add(INSTRUCTION_SIZE);
                })
            })
            .context("Failed to decode instructions of program")?;

        self.new_comment("syscalls".to_string());
        self.current_nid = 40000000;
        let mut kernel_flow = self.kernel_mode.clone();
        let num_openat = self.new_const(SyscallId::Openat as u64);
        let is_openat = self.new_eq(self.reg_node(Register::A7), num_openat);
        let num_read = self.new_const(SyscallId::Read as u64);
        let is_read = self.new_eq(self.reg_node(Register::A7), num_read);
        let num_write = self.new_const(SyscallId::Write as u64);
        let is_write = self.new_eq(self.reg_node(Register::A7), num_write);
        let num_exit = self.new_const(SyscallId::Exit as u64);
        let is_exit = self.new_eq(self.reg_node(Register::A7), num_exit);
        let num_brk = self.new_const(SyscallId::Brk as u64);
        let is_brk = self.new_eq(self.reg_node(Register::A7), num_brk);

        self.current_nid = 41000000;
        let active_exit = self.new_and_bit(self.ecall_flow.clone(), is_exit.clone());
        kernel_flow = self.new_ite(
            kernel_flow,
            is_exit.clone(),
            active_exit.clone(),
            NodeType::Bit,
        );

        self.current_nid = 42000000;
        let active_read = self.new_and_bit(self.ecall_flow.clone(), is_read.clone());
        kernel_flow = self.new_ite(
            active_read.clone(),
            self.one_bit.clone(),
            kernel_flow,
            NodeType::Bit,
        );
        let read_a0_zero = self.new_ite(
            active_read,
            self.zero_word.clone(),
            self.reg_flow(Register::A0),
            NodeType::Word,
        );
        let read_remaining = self.new_sub(self.reg_node(Register::A2), self.reg_node(Register::A0));
        let read_const_8 = self.new_const(8);
        let read_full_word = self.new_ugte(read_remaining.clone(), read_const_8.clone());
        let read_bytes = self.new_ite(read_full_word, read_const_8, read_remaining, NodeType::Word);
        let read_input1 = self.new_input("1-byte-input".to_string(), NodeType::Input1Byte);
        let read_input2 = self.new_input("2-byte-input".to_string(), NodeType::Input2Byte);
        let read_const_2 = self.new_const(2);
        let read_bytes_eq_2 = self.new_eq(read_bytes.clone(), read_const_2);
        let read_ite_2 = self.new_ite(read_bytes_eq_2, read_input2, read_input1, NodeType::Word);
        let read_input3 = self.new_input("3-byte-input".to_string(), NodeType::Input3Byte);
        let read_const_3 = self.new_const(3);
        let read_bytes_eq_3 = self.new_eq(read_bytes.clone(), read_const_3);
        let read_ite_3 = self.new_ite(read_bytes_eq_3, read_input3, read_ite_2, NodeType::Word);
        let read_input4 = self.new_input("4-byte-input".to_string(), NodeType::Input4Byte);
        let read_const_4 = self.new_const(4);
        let read_bytes_eq_4 = self.new_eq(read_bytes.clone(), read_const_4);
        let read_ite_4 = self.new_ite(read_bytes_eq_4, read_input4, read_ite_3, NodeType::Word);

        let _last_node_8_or_4_byte = read_ite_4.clone();

        if self.model_values.is_64bit {
            let read_input5 = self.new_input("5-byte-input".to_string(), NodeType::Input5Byte);
            let read_const_5 = self.new_const(5);
            let read_bytes_eq_5 = self.new_eq(read_bytes.clone(), read_const_5);
            let read_ite_5 = self.new_ite(read_bytes_eq_5, read_input5, read_ite_4, NodeType::Word);
            let read_input6 = self.new_input("6-byte-input".to_string(), NodeType::Input6Byte);
            let read_const_6 = self.new_const(6);
            let read_bytes_eq_6 = self.new_eq(read_bytes.clone(), read_const_6);
            let read_ite_6 = self.new_ite(read_bytes_eq_6, read_input6, read_ite_5, NodeType::Word);
            let read_input7 = self.new_input("7-byte-input".to_string(), NodeType::Input7Byte);
            let read_const_7 = self.new_const(7);
            let read_bytes_eq_7 = self.new_eq(read_bytes.clone(), read_const_7);
            let read_ite_7 = self.new_ite(read_bytes_eq_7, read_input7, read_ite_6, NodeType::Word);
            let read_input8 = self.new_input("8-byte-input".to_string(), NodeType::Word);
            let read_const_8 = self.new_const(8);
            let read_bytes_eq_8 = self.new_eq(read_bytes.clone(), read_const_8);
            let _last_node_8_or_4_byte =
                self.new_ite(read_bytes_eq_8, read_input8, read_ite_7, NodeType::Word);
        }
        let read_address = self.new_add(self.reg_node(Register::A1), self.reg_node(Register::A0));
<<<<<<< HEAD
        let read_store = self.new_write(read_address, read_ite_8, false);
=======
        let read_store = self.new_write(read_address, _last_node_8_or_4_byte);
>>>>>>> 1eecd1e3
        let read_more = self.new_ult(self.reg_node(Register::A0), self.reg_node(Register::A2));
        let read_more = self.new_and_bit(is_read.clone(), read_more);
        let read_not_done = self.new_and_bit(self.kernel_mode.clone(), read_more);
        let read_not_zero = self.new_ugt(read_bytes.clone(), self.zero_word.clone());
        let read_do_store = self.new_and_bit(read_not_done.clone(), read_not_zero);
        let read_ite_mem = self.new_ite(
            read_do_store,
            read_store,
            self.memory_flow.clone(),
            NodeType::Memory,
        );
        self.memory_flow = read_ite_mem;
        let read_new_a0 = self.new_add(self.reg_node(Register::A0), read_bytes);
        let read_ite_a0 = self.new_ite(
            read_not_done.clone(),
            read_new_a0,
            read_a0_zero,
            NodeType::Word,
        );
        self.reg_flow_update(Register::A0, read_ite_a0);
        kernel_flow = self.new_ite(
            read_not_done,
            self.one_bit.clone(),
            kernel_flow,
            NodeType::Bit,
        );

        self.current_nid = 45000000;
        let active_brk = self.new_and_bit(self.ecall_flow.clone(), is_brk.clone());
        let brk_init = self.new_const(self.heap_range.start);
        let brk_bump = self.new_state(Some(brk_init), "bump-pointer".to_string(), NodeType::Word);
        let brk_lower = self.new_ulte(brk_bump.clone(), self.reg_node(Register::A0));
        let brk_upper = self.new_ult(self.reg_node(Register::A0), self.reg_node(Register::Sp));
        let brk_bound = self.new_and_bit(brk_lower, brk_upper);
        let brk_three_lsb = self.new_const(0b111); // TODO: Make work for 32-bit system
        let brk_mask = self.new_and_word(self.reg_node(Register::A0), brk_three_lsb);
        let brk_aligned = self.new_eq(brk_mask, self.zero_word.clone());
        let brk_valid1 = self.new_and_bit(brk_bound, brk_aligned);
        let brk_valid2 = self.new_and_bit(active_brk.clone(), brk_valid1.clone());
        let brk_bump_ite = self.new_ite(
            brk_valid2,
            self.reg_node(Register::A0),
            brk_bump.clone(),
            NodeType::Word,
        );
        self.new_next(brk_bump.clone(), brk_bump_ite, NodeType::Word);
        let brk_invalid1 = self.new_not_bit(brk_valid1);
        let brk_invalid2 = self.new_and_bit(active_brk, brk_invalid1);
        let brk_a0_ite = self.new_ite(
            brk_invalid2,
            brk_bump.clone(),
            self.reg_flow(Register::A0),
            NodeType::Word,
        );
        self.reg_flow_update(Register::A0, brk_a0_ite);

        self.current_nid = 46000000;
        self.new_next(self.kernel_mode.clone(), kernel_flow, NodeType::Bit);

        self.new_comment("control flow".to_string());
        self.pc = program.instruction_range.start;
        let mut control_flow_update_nodes = HashMap::new();
        let dynamic_dispatches = self.dynamic_dispatches();
        for _n in program.instruction_range.clone().step_by(size_of::<u32>()) {
            self.current_nid = 50000000 + self.pc * 100;
            let mut control_flow = self.zero_bit.clone();
            for in_edge in self.control_in.remove(&self.pc).unwrap_or_default() {
                control_flow = match in_edge.from_instruction {
                    FromInstruction::Branch => {
                        self.control_flow_from_branch(&in_edge, control_flow)
                    }
                    FromInstruction::SystemCall => {
                        self.control_flow_from_ecall(&in_edge, control_flow)
                    }
                    FromInstruction::Regular => {
                        self.control_flow_from_regular(&in_edge, control_flow)
                    }
                }
            }
            let pc = self.new_const(self.pc);
            for reg in dynamic_dispatches.iter().copied() {
                control_flow = self.control_flow_from_jalr(reg, pc.clone(), control_flow);
            }
            control_flow_update_nodes.insert(self.pc, control_flow.clone());
            self.new_next(self.pc_flag(), control_flow, NodeType::Bit);
            self.pc = self.pc_add(INSTRUCTION_SIZE);
        }

        self.new_comment("updating registers".to_string());
        for r in 1..NUMBER_OF_REGISTERS {
            self.current_nid = 60000000 + (r as u64);
            let reg = Register::from(r as u32);
            self.new_next(self.reg_node(reg), self.reg_flow(reg), NodeType::Word);
        }

        self.new_comment("updating dynamic dispatch flags".to_string());
        for r in 1..NUMBER_OF_REGISTERS {
            self.current_nid = 60000000 + (r as u64) * 10000;
            let reg = Register::from(r as u32);
            let mut control_flow = self.zero_bit.clone();
            for dynamic in self.dynamic.remove(0) {
                trace!(
                    "dynamic dispatch on {:?} at pc={:#x}",
                    reg,
                    dynamic.dispatch_address
                );
                let activate = &control_flow_update_nodes[&dynamic.dispatch_address];
                control_flow = self.control_flow_from_any(activate.clone(), control_flow);
            }
            self.new_next(self.dynamic_flag(reg), control_flow, NodeType::Bit);
        }

        self.new_comment(format!("{:?}-bit virtual memory", self.model_values.bits));
        self.current_nid = 70000000;
        self.new_next(
            self.memory_node.clone(),
            self.memory_flow.clone(),
            NodeType::Memory,
        );
        self.new_comment("updating 64-bit virtual memory counter".to_string());
        self.current_nid = 70000100;
        self.new_next(
            self.memory_counter_node.clone(),
            self.memory_counter_flow.clone(),
            NodeType::Memory,
        );
        self.current_nid = 70000200;
        self.new_next(
            self.memory_counter_max_node.clone(),
            self.memory_counter_max_flow.clone(),
            NodeType::Word,
        );

        self.new_comment("checking syscall id".to_string());
        self.current_nid = 80000000;
        let not_openat = self.new_not_bit(is_openat);
        let not_read = self.new_not_bit(is_read);
        let not_write = self.new_not_bit(is_write);
        let not_exit = self.new_not_bit(is_exit);
        let not_brk = self.new_not_bit(is_brk);
        let check_syscall_and1 = self.new_and_bit(not_openat, not_read);
        let check_syscall_and2 = self.new_and_bit(check_syscall_and1, not_write);
        let check_syscall_and3 = self.new_and_bit(check_syscall_and2, not_exit);
        let check_syscall_and4 = self.new_and_bit(check_syscall_and3, not_brk);
        let check_syscall = self.new_and_bit(self.ecall_flow.clone(), check_syscall_and4);
        self.new_bad(check_syscall, "invalid-syscall-id");

        const READ_UNTIL_WRITE_LIMIT: u64 = 5;
        self.new_comment(format!(
            "checking if any memory location is read more than {} times before being overwritten.",
            READ_UNTIL_WRITE_LIMIT
        ));
        let constant = self.new_const(READ_UNTIL_WRITE_LIMIT);
        let cond = self.new_ugt(self.memory_counter_max_node.clone(), constant);
        self.new_bad(cond, &format!("read-at-least-{}-times-until-write-limit-memory", READ_UNTIL_WRITE_LIMIT));

        self.new_comment("checking segmentation faults".to_string());
        let data_start = self.new_const(self.data_range.start);
        let data_end = self.new_const(self.data_range.end);
        let heap_start = self.new_const(self.heap_range.start);
        let heap_max_end = self.new_const(self.heap_range.end);
        let stack_max_start = self.new_const(self.stack_range.start);
        let stack_end_inclusive = self.new_const(self.stack_range.end - 1);
        let below_data = self.new_ult(self.access_flow.clone(), data_start);
        self.new_bad(below_data, "memory-access-below-data");
        let above_data = self.new_ugte(self.access_flow.clone(), data_end);
        let below_heap = self.new_ult(self.access_flow.clone(), heap_start);
        let check_between1 = self.new_and_bit(above_data, below_heap);
        self.new_bad(check_between1, "memory-access-between-data-and-heap");
        let above_max_heap = self.new_ugte(self.access_flow.clone(), heap_max_end);
        let below_dyn_heap = self.new_ult(self.access_flow.clone(), brk_bump.clone());
        let check_between2 = self.new_and_bit(above_max_heap, below_dyn_heap);
        self.new_bad(check_between2, "memory-access-between-max-and-dyn-heap");
        let above_dyn_heap = self.new_ugte(self.access_flow.clone(), brk_bump);
        let below_dyn_stack = self.new_ult(self.access_flow.clone(), self.reg_node(Register::Sp));
        let check_between3 = self.new_and_bit(above_dyn_heap, below_dyn_stack);
        self.new_bad(check_between3, "memory-access-between-heap-and-stack");
        let above_dyn_stack = self.new_ugte(self.access_flow.clone(), self.reg_node(Register::Sp));
        let below_max_stack = self.new_ult(self.access_flow.clone(), stack_max_start);
        let check_between4 = self.new_and_bit(above_dyn_stack, below_max_stack);
        self.new_bad(check_between4, "memory-access-between-dyn-and-max-stack");
        let above_stack = self.new_ugt(self.access_flow.clone(), stack_end_inclusive);
        self.new_bad(above_stack, "memory-access-above-stack");

        self.new_comment("checking division and remainder by zero".to_string());
        let check_div = self.new_eq(self.division_flow.clone(), self.zero_word.clone());
        self.new_bad(check_div, "division-by-zero");
        let check_rem = self.new_eq(self.remainder_flow.clone(), self.zero_word.clone());
        self.new_bad(check_rem, "remainder-by-zero");

        self.new_comment("checking exit code".to_string());
        let check_exit_code = self.new_neq(self.reg_node(Register::A0), self.zero_word.clone());
        let check_exit = self.new_and_bit(active_exit, check_exit_code);
        self.new_bad(check_exit, "non-zero-exit-code");

        self.new_comment("checking 32bit overflow".to_string());

        let check_addition_overflow =
            self.new_neq(self.addition_overflow.clone(), self.zero_bit.clone());
        self.new_bad(check_addition_overflow, "addition-subtraction-overflow");

        let check_addition_overflow =
            self.new_neq(self.multiplication.clone(), self.zero_bit.clone());
        self.new_bad(check_addition_overflow, "multiplication-overflow");
        Ok(())
    }
}<|MERGE_RESOLUTION|>--- conflicted
+++ resolved
@@ -611,10 +611,7 @@
             self.new_add(self.reg_node(itype.rs1()), imm_node.clone())
         };
 
-<<<<<<< HEAD
-=======
         self.check_addition_overflow(self.reg_node(itype.rs1()), imm_node, result_node.clone());
->>>>>>> 1eecd1e3
         self.reg_flow_ite(itype.rd(), result_node);
     }
 
@@ -756,15 +753,9 @@
             self.access_flow.clone(),
             NodeType::Word,
         );
-<<<<<<< HEAD
         let read_node = self.new_read(address_word_node, false);
-        let eight_node = self.new_const(BITS_PER_BYTE);
-        let address_mask_node = self.new_const(WORD_SIZE_MASK);
-=======
-        let read_node = self.new_read(address_word_node);
         let eight_node = self.new_const(self.model_values.bits_per_byte);
         let address_mask_node = self.new_const(self.model_values.word_size_mask);
->>>>>>> 1eecd1e3
         let address_offset_node = self.new_and_word(address, address_mask_node);
         let shift_amount_node = self.new_mul(eight_node, address_offset_node);
         let shift_const_node = self.new_const(64 - bits as u64);
@@ -1704,11 +1695,7 @@
                 self.new_ite(read_bytes_eq_8, read_input8, read_ite_7, NodeType::Word);
         }
         let read_address = self.new_add(self.reg_node(Register::A1), self.reg_node(Register::A0));
-<<<<<<< HEAD
-        let read_store = self.new_write(read_address, read_ite_8, false);
-=======
-        let read_store = self.new_write(read_address, _last_node_8_or_4_byte);
->>>>>>> 1eecd1e3
+        let read_store = self.new_write(read_address, _last_node_8_or_4_byte, false);
         let read_more = self.new_ult(self.reg_node(Register::A0), self.reg_node(Register::A2));
         let read_more = self.new_and_bit(is_read.clone(), read_more);
         let read_not_done = self.new_and_bit(self.kernel_mode.clone(), read_more);
