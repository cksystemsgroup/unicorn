--- conflicted
+++ resolved
@@ -75,19 +75,11 @@
             let memory_size = ByteSize::mib(*args.get_one("memory").unwrap()).as_u64();
             let has_concrete_inputs = is_beator && args.contains_id("inputs");
             let inputs = expect_optional_arg::<String>(args, "inputs")?;
-<<<<<<< HEAD
-            let input_is_btor2 = args.contains_id("from-btor2");
-            let prune = !is_beator || args.contains_id("prune-model");
-            let input_is_dimacs = !is_beator && args.contains_id("from-dimacs");
-            let compile_model = is_beator && args.contains_id("compile");
-            let emulate_model = is_beator && args.contains_id("emulate");
-=======
             let prune = !is_beator || args.get_flag("prune-model");
             let input_is_btor2 = args.get_flag("from-btor2");
             let input_is_dimacs = !is_beator && args.get_flag("from-dimacs");
             let compile_model = is_beator && args.get_flag("compile");
             let emulate_model = is_beator && args.get_flag("emulate");
->>>>>>> 7b7b33ba
             let arg0 = expect_arg::<String>(args, "input-file")?;
             let extras = collect_arg_values(args, "extras");
 
@@ -201,10 +193,8 @@
                     write_model(&model.unwrap(), stdout())?;
                 }
             } else if is_quarc {
-                let use_dynamic_memory = args.contains_id("dynamic-memory");
                 let m = model.unwrap();
-                let mut qc = QuantumCircuit::new(&m, 64, use_dynamic_memory); // 64 is a paramater describing wordsize
-                                                                              // TODO: make wordsize parameter customizable from command line
+                let mut qc = QuantumCircuit::new(&m, 64, false);
                 let _ = qc.process_model(1);
                 if has_concrete_inputs {
                     let inputs = expect_optional_arg::<String>(args, "inputs")?;
