mod cli;
mod quantum_annealing;

use crate::quantum_annealing::dwave_api::sample_quantum_annealer;
<<<<<<< HEAD
use unicorn::unicorn::bitblasting::bitblast_model;
use unicorn::unicorn::bitblasting_dimacs::write_dimacs_model;
use unicorn::unicorn::bitblasting_printer::write_btor2_model;
use unicorn::unicorn::btor2file_parser::parse_btor2_file;
use unicorn::unicorn::builder::generate_model;
use unicorn::unicorn::codegen::compile_model_into_program;
use unicorn::unicorn::dimacs_parser::load_dimacs_as_gatemodel;
use unicorn::unicorn::emulate_loader::load_model_into_emulator;
use unicorn::unicorn::memory::replace_memory;
use unicorn::unicorn::optimize::{optimize_model, optimize_model_with_input};
use unicorn::unicorn::qubot::{InputEvaluator, Qubot};
use unicorn::unicorn::solver::*;

#[cfg(feature = "boolector")]
use unicorn::unicorn::boolector_impl;
use unicorn::unicorn::unroller::{prune_model, renumber_model, unroll_model};
use unicorn::unicorn::write_model;
#[cfg(feature = "z3")]
use unicorn::unicorn::z3solver_impl;
=======
use crate::unicorn::bitblasting::bitblast_model;
use crate::unicorn::bitblasting_dimacs::write_dimacs_model;
use crate::unicorn::bitblasting_printer::write_btor2_model;
use crate::unicorn::btor2file_parser::parse_btor2_file;
use crate::unicorn::builder::generate_model;
use crate::unicorn::codegen::compile_model_into_program;
use crate::unicorn::dimacs_parser::load_dimacs_as_gatemodel;
use crate::unicorn::emulate_loader::load_model_into_emulator;
use crate::unicorn::memory::replace_memory;
use crate::unicorn::optimize::{optimize_model_with_input, optimize_model_with_solver};
use crate::unicorn::qubot::{InputEvaluator, Qubot};
use crate::unicorn::sat_solver::solve_bad_states;
use crate::unicorn::smt_solver::*;
use crate::unicorn::unroller::{prune_model, renumber_model, unroll_model};
use crate::unicorn::write_model;
>>>>>>> 827dba12

use ::unicorn::disassemble::disassemble;
use ::unicorn::emulate::EmulatorState;
use anyhow::{Context, Result};
use bytesize::ByteSize;
use cli::{collect_arg_values, expect_arg, expect_optional_arg, LogLevel, SatType, SmtType};
use env_logger::{Env, TimestampPrecision};
use riscu::load_object_file;
use std::{
    env,
    fs::File,
    io::{stdout, Write},
    path::PathBuf,
    str::FromStr,
    time::Duration,
};
use unicorn::unicorn::quarc::{evaluate_input, QuantumCircuit};

fn main() -> Result<()> {
    let matches = cli::args().get_matches();

    // process global flags
    let log_level = expect_arg::<LogLevel>(&matches, "verbose")?;

    init_logger(log_level)?;

    // process subcommands
    match matches.subcommand() {
        Some(("disassemble", args)) => {
            let input = expect_arg::<PathBuf>(args, "input-file")?;

            disassemble(input)
        }
        Some(("emulate", args)) => {
            let input = expect_arg::<PathBuf>(args, "input-file")?;
            let memory_size = ByteSize::mib(*args.get_one("memory").unwrap()).as_u64();
            let arg0 = expect_arg::<String>(args, "input-file")?;
            let extras = collect_arg_values(args, "extras");

            let argv = [vec![arg0], extras].concat();
            let program = load_object_file(&input)?;
            let mut emulator = EmulatorState::new(memory_size as usize);
            emulator.bootstrap(&program, &argv);
            emulator.run();

            Ok(())
        }
        Some(("beator", args)) | Some(("qubot", args)) | Some(("quarc", args)) => {
            let is_beator = matches.subcommand().unwrap().0 == "beator";
            let is_quarc = matches.subcommand().unwrap().0 == "quarc";
            let input = expect_arg::<PathBuf>(args, "input-file")?;
            let output = expect_optional_arg::<PathBuf>(args, "output-file")?;
            let unroll = args.get_one::<usize>("unroll-model").cloned();
            let smt_solver = expect_arg::<SmtType>(args, "smt-solver")?;
            let solver_timeout = args.get_one::<u64>("solver-timeout");
            let max_heap = *args.get_one::<u32>("max-heap").unwrap();
            let max_stack = *args.get_one::<u32>("max-stack").unwrap();
            let memory_size = ByteSize::mib(*args.get_one("memory").unwrap()).as_u64();
            let has_concrete_inputs = is_beator && args.contains_id("inputs");
            let inputs = expect_optional_arg::<String>(args, "inputs")?;
<<<<<<< HEAD
            let input_is_btor2 = args.contains_id("from-btor2");
            let prune = !is_beator || args.contains_id("prune-model");
            let input_is_dimacs = !is_beator && args.contains_id("from-dimacs");
            let compile_model = is_beator && args.contains_id("compile");
            let emulate_model = is_beator && args.contains_id("emulate");
=======
            let prune = !is_beator || args.get_flag("prune-model");
            let minimize = is_beator && !args.get_flag("fast-minimize");
            let discretize = !is_beator || args.get_flag("discretize-memory");
            let renumber = !is_beator || output.is_some();
            let input_is_btor2 = args.get_flag("from-btor2");
            let input_is_dimacs = !is_beator && args.get_flag("from-dimacs");
            let compile_model = is_beator && args.get_flag("compile");
            let emulate_model = is_beator && args.get_flag("emulate");
>>>>>>> 827dba12
            let arg0 = expect_arg::<String>(args, "input-file")?;
            let extras = collect_arg_values(args, "extras");
            println!("arg0: {:?}", arg0);

            let model = if !input_is_dimacs {
                let mut model = if !input_is_btor2 {
                    let program = load_object_file(&input)?;
                    let argv = [vec![arg0], extras].concat();
                    generate_model(&program, memory_size, max_heap, max_stack, &argv)?
                } else {
                    parse_btor2_file(&input)
                };

                if let Some(unroll_depth) = unroll {
                    model.lines.clear();
                    if discretize {
                        replace_memory(&mut model);
                    }
                    let mut input_values: Vec<u64> = if has_concrete_inputs {
                        inputs
                            .as_ref()
                            .unwrap()
                            .split(',')
                            .map(|x| u64::from_str(x).unwrap())
                            .collect()
                    } else {
                        vec![]
                    };
                    for n in 0..unroll_depth {
                        unroll_model(&mut model, n);
                        if has_concrete_inputs {
                            optimize_model_with_input(&mut model, &mut input_values)
                        }
                    }
                    if prune {
                        prune_model(&mut model);
                    }
                    let timeout = solver_timeout.map(|&ms| Duration::from_millis(ms));
                    match smt_solver {
                        #[rustfmt::skip]
                        SmtType::Generic => {
                            optimize_model_with_solver::<none_impl::NoneSolver>(&mut model, timeout, minimize)
                        },
                        #[rustfmt::skip]
                        #[cfg(feature = "boolector")]
                        SmtType::Boolector => {
                            optimize_model_with_solver::<boolector_impl::BoolectorSolver>(&mut model, timeout, minimize)
                        },
                        #[rustfmt::skip]
                        #[cfg(feature = "z3")]
                        SmtType::Z3 => {
                            optimize_model_with_solver::<z3solver_impl::Z3SolverWrapper>(&mut model, timeout, minimize)
                        },
                    }
                    if renumber {
                        renumber_model(&mut model);
                    }
                }

                Some(model)
            } else {
                None
            };

            if compile_model {
                assert!(!input_is_btor2, "cannot compile arbitrary BTOR2");
                assert!(!input_is_dimacs, "cannot compile arbitrary DIMACS");
                assert!(!discretize, "cannot compile with discretized memory");

                // TODO: Just a workaround to get `argv` again.
                let arg0 = expect_arg::<String>(args, "input-file")?;
                let extras = collect_arg_values(args, "extras");
                let argv = [vec![arg0], extras].concat();

                let program = load_object_file(&input)?;
                let mut emulator = EmulatorState::new(memory_size as usize);
                // TODO: Eventually patch original program first, then bootstrap.
                emulator.bootstrap(&program, &argv); // bootstrap original program
                compile_model_into_program(&mut emulator, &model.unwrap(), &program);
                emulator.run();
                return Ok(());
            }

            if emulate_model {
                assert!(!input_is_btor2, "cannot emulate arbitrary BTOR2");
                assert!(!input_is_dimacs, "cannot emulate arbitrary DIMACS");
                assert!(!discretize, "cannot emulate with discretized memory");

                let program = load_object_file(&input)?;
                let mut emulator = EmulatorState::new(memory_size as usize);
                emulator.prepare(&program); // only loads the code
                load_model_into_emulator(&mut emulator, &model.unwrap());
                emulator.run();
                return Ok(());
            }

            if is_beator {
                let sat_solver = expect_arg::<SatType>(args, "sat-solver")?;
                let bitblast = args.get_flag("bitblast") || (sat_solver != SatType::None);
                let dimacs = args.get_flag("dimacs");
                let output_to_stdout =
                    output == Some(PathBuf::from("")) || output == Some(PathBuf::from("-"));
                assert!(bitblast || !dimacs, "printing DIMACS requires bitblasting");

                if bitblast {
                    assert!(discretize, "bit-blasting requires discretized memory");
                    let gate_model = bitblast_model(&model.unwrap(), true, 64);

                    if sat_solver != SatType::None {
                        solve_bad_states(&gate_model, sat_solver);
                    }

                    if output_to_stdout {
                        if dimacs {
                            write_dimacs_model(&gate_model, stdout())?;
                        } else {
                            write_btor2_model(&gate_model, stdout())?;
                        }
                    } else if let Some(ref output_path) = output {
                        let file = File::create(output_path)?;
                        if dimacs {
                            write_dimacs_model(&gate_model, file)?;
                        } else {
                            write_btor2_model(&gate_model, file)?;
                        }
                    }
                } else if output_to_stdout {
                    write_model(&model.unwrap(), stdout())?;
                } else if let Some(ref output_path) = output {
                    let file = File::create(output_path)?;
                    write_model(&model.unwrap(), file)?;
                }
            } else if is_quarc {
                let m = model.unwrap();
                let mut qc = QuantumCircuit::new(&m, 64); // 64 is a paramater describing wordsize
                                                          // TODO: make wordsize parameter customizable from command line
                let _ = qc.process_model(1);
                if has_concrete_inputs {
                    let inputs = expect_optional_arg::<String>(args, "inputs")?;
                    let total_variables = qc.input_qubits.len();

                    if let Some(all_inputs) = inputs {
                        let instances: Vec<&str> = all_inputs.split('-').collect();

                        for instance in instances {
                            let mut values: Vec<i64> = instance
                                .split(',')
                                .map(|x| i64::from_str(x).unwrap())
                                .collect();
                            while values.len() < total_variables {
                                values.push(0);
                            }
                            println!(
                                "{}\n",
                                evaluate_input(
                                    &values,
                                    &qc.output_oracle,
                                    &qc.input_qubits,
                                    &qc.circuit_stack,
                                    &qc.dependencies
                                )
                                .0
                            );
                        }
                    } else {
                        panic!("This part of the code should be unreachable.");
                    }
                }
            } else {
                let is_ising = args.get_flag("ising");

                let gate_model = if !input_is_dimacs {
                    bitblast_model(&model.unwrap(), true, 64)
                } else {
                    load_dimacs_as_gatemodel(&input)?
                };

                let mut qubot = Qubot::new(&gate_model, is_ising);
                let bad_state_qubits = qubot.build_qubo();
                if let Some(ref output_path) = output {
                    let file = File::create(output_path)?;
                    qubot.dump_model(file, bad_state_qubits.clone())?;
                }
                qubot.dump_statistics();

                if let Some(all_inputs) = inputs {
                    let total_variables = gate_model.input_gates.len();
                    let instances: Vec<&str> = all_inputs.split('-').collect();

                    for instance in instances {
                        let mut values: Vec<i64> = instance
                            .split(',')
                            .map(|x| i64::from_str(x).unwrap())
                            .collect();

                        while values.len() < total_variables {
                            values.push(0);
                        }

                        let mut input_evaluator = InputEvaluator::new();
                        let (final_offset, true_bad_states) = input_evaluator.evaluate_inputs(
                            &qubot.qubo,
                            &qubot.mapping,
                            &gate_model.input_gates,
                            &values,
                            bad_state_qubits.clone(),
                        );
                        println!(
                            "offset:{}, bad states count:{}",
                            final_offset,
                            true_bad_states.len()
                        );
                    }
                }
            }

            Ok(())
        }

        Some(("dwave", args)) => {
            let input = args.get_one::<String>("input-file").unwrap();
            let runs = *args.get_one::<u32>("num-runs").unwrap();
            let chain_strength = *args.get_one::<f32>("chain-strength").unwrap();

            sample_quantum_annealer(input, runs, chain_strength)
        }
        _ => unreachable!(),
    }
}

fn init_logger(cli_log_level: LogLevel) -> Result<()> {
    let log_level_env_var = "MONSTER_LOG";
    let log_style_env_var = "MONSTER_LOG_STYLE";

    let env = Env::new()
        .filter_or::<&'static str, &'static str>(log_level_env_var, (&cli_log_level).into())
        .write_style_or(log_style_env_var, "always");

    let mut builder = env_logger::Builder::from_env(env);

    builder.format_timestamp(Some(TimestampPrecision::Millis));

    let level = env::var(log_style_env_var)
        .map_err(|e| e.to_string())
        .and_then(|s| LogLevel::from_str(s.as_str()).map_err(|e| e.to_string()))
        .unwrap_or(cli_log_level);

    if level == LogLevel::Info {
        builder.format(|buf, record| writeln!(buf, "{}", record.args()));
    }

    builder.try_init().context("Failed to initialize logger")
}<|MERGE_RESOLUTION|>--- conflicted
+++ resolved
@@ -2,7 +2,6 @@
 mod quantum_annealing;
 
 use crate::quantum_annealing::dwave_api::sample_quantum_annealer;
-<<<<<<< HEAD
 use unicorn::unicorn::bitblasting::bitblast_model;
 use unicorn::unicorn::bitblasting_dimacs::write_dimacs_model;
 use unicorn::unicorn::bitblasting_printer::write_btor2_model;
@@ -12,9 +11,9 @@
 use unicorn::unicorn::dimacs_parser::load_dimacs_as_gatemodel;
 use unicorn::unicorn::emulate_loader::load_model_into_emulator;
 use unicorn::unicorn::memory::replace_memory;
-use unicorn::unicorn::optimize::{optimize_model, optimize_model_with_input};
+use unicorn::unicorn::optimize::{optimize_model_with_input, optimize_model_with_solver};
 use unicorn::unicorn::qubot::{InputEvaluator, Qubot};
-use unicorn::unicorn::solver::*;
+use unicorn::unicorn::smt_solver::*;
 
 #[cfg(feature = "boolector")]
 use unicorn::unicorn::boolector_impl;
@@ -22,23 +21,6 @@
 use unicorn::unicorn::write_model;
 #[cfg(feature = "z3")]
 use unicorn::unicorn::z3solver_impl;
-=======
-use crate::unicorn::bitblasting::bitblast_model;
-use crate::unicorn::bitblasting_dimacs::write_dimacs_model;
-use crate::unicorn::bitblasting_printer::write_btor2_model;
-use crate::unicorn::btor2file_parser::parse_btor2_file;
-use crate::unicorn::builder::generate_model;
-use crate::unicorn::codegen::compile_model_into_program;
-use crate::unicorn::dimacs_parser::load_dimacs_as_gatemodel;
-use crate::unicorn::emulate_loader::load_model_into_emulator;
-use crate::unicorn::memory::replace_memory;
-use crate::unicorn::optimize::{optimize_model_with_input, optimize_model_with_solver};
-use crate::unicorn::qubot::{InputEvaluator, Qubot};
-use crate::unicorn::sat_solver::solve_bad_states;
-use crate::unicorn::smt_solver::*;
-use crate::unicorn::unroller::{prune_model, renumber_model, unroll_model};
-use crate::unicorn::write_model;
->>>>>>> 827dba12
 
 use ::unicorn::disassemble::disassemble;
 use ::unicorn::emulate::EmulatorState;
@@ -99,13 +81,6 @@
             let memory_size = ByteSize::mib(*args.get_one("memory").unwrap()).as_u64();
             let has_concrete_inputs = is_beator && args.contains_id("inputs");
             let inputs = expect_optional_arg::<String>(args, "inputs")?;
-<<<<<<< HEAD
-            let input_is_btor2 = args.contains_id("from-btor2");
-            let prune = !is_beator || args.contains_id("prune-model");
-            let input_is_dimacs = !is_beator && args.contains_id("from-dimacs");
-            let compile_model = is_beator && args.contains_id("compile");
-            let emulate_model = is_beator && args.contains_id("emulate");
-=======
             let prune = !is_beator || args.get_flag("prune-model");
             let minimize = is_beator && !args.get_flag("fast-minimize");
             let discretize = !is_beator || args.get_flag("discretize-memory");
@@ -114,7 +89,6 @@
             let input_is_dimacs = !is_beator && args.get_flag("from-dimacs");
             let compile_model = is_beator && args.get_flag("compile");
             let emulate_model = is_beator && args.get_flag("emulate");
->>>>>>> 827dba12
             let arg0 = expect_arg::<String>(args, "input-file")?;
             let extras = collect_arg_values(args, "extras");
             println!("arg0: {:?}", arg0);
@@ -224,7 +198,21 @@
                     let gate_model = bitblast_model(&model.unwrap(), true, 64);
 
                     if sat_solver != SatType::None {
-                        solve_bad_states(&gate_model, sat_solver);
+                        match sat_solver {
+                            SatType::None => unreachable!(),
+                            #[cfg(feature = "kissat")]
+                            SatType::Kissat => {
+                                process_all_bad_states::<kissat_impl::KissatSolver>(gate_model)
+                            }
+                            #[cfg(feature = "varisat")]
+                            SatType::Varisat => {
+                                process_all_bad_states::<varisat_impl::VarisatSolver>(gate_model)
+                            }
+                            #[cfg(feature = "cadical")]
+                            SatType::Cadical => {
+                                process_all_bad_states::<cadical_impl::CadicalSolver>(gate_model)
+                            }
+                        }
                     }
 
                     if output_to_stdout {
