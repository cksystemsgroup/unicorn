mod cli;
#[cfg(feature = "gui")]
mod guinea;
mod quantum_annealing;
mod unicorn;

use crate::cli::InputError;
#[cfg(feature = "gui")]
use crate::guinea::gui::gui;
use crate::quantum_annealing::dwave_api::sample_quantum_annealer;
use crate::unicorn::bitblasting::bitblast_model;
use crate::unicorn::bitblasting_dimacs::write_dimacs_model;
use crate::unicorn::bitblasting_printer::write_btor2_model;
use crate::unicorn::btor2file_parser::parse_btor2_file;
use crate::unicorn::builder::generate_model;
use crate::unicorn::codegen::compile_model_into_program;
use crate::unicorn::dimacs_parser::load_dimacs_as_gatemodel;
use crate::unicorn::emulate_loader::load_model_into_emulator;
use crate::unicorn::memory::replace_memory;
// use crate::unicorn::optimize::{
//     optimize_model_with_input,
//     optimize_model_with_solver
// };
use crate::unicorn::qubot::{InputEvaluator, Qubot};
use crate::unicorn::sat_solver::solve_bad_states;
use crate::unicorn::smt_solver::*;
#[cfg(feature = "boolector")]
use crate::unicorn::smt_solver::boolector_impl::*;
use crate::unicorn::unroller::{prune_model, renumber_model, unroll_model};
<<<<<<< HEAD
use crate::unicorn::{Model, NodeRef, write_model};
use crate::unicorn::horizon::{compute_bounds, compute_reasoning_horizon};

=======
use crate::unicorn::write_model;
>>>>>>> d3ed8712
use ::unicorn::disassemble::disassemble;
use ::unicorn::emulate::EmulatorState;
use anyhow::{Context, Result};
use bytesize::ByteSize;
use cli::{
    collect_arg_values,
    expect_arg,
    expect_optional_arg,
    LogLevel,
    SatType,
    SmtType
};
use env_logger::{Env, TimestampPrecision};
use riscu::load_object_file;
use std::{
    env,
    fs::File,
    io::{stdout, Write},
    path::PathBuf,
    str::FromStr,
<<<<<<< HEAD
    time::Duration
=======
    time::Duration,
    usize,
>>>>>>> d3ed8712
};
use crate::unicorn::optimize::{optimize_model_with_input};
#[cfg(feature = "z3")]
use crate::unicorn::smt_solver::z3solver_impl::Z3SolverWrapper;

fn main() -> Result<()> {
    let matches = cli::args().get_matches();

    // process global flags
    let log_level = expect_arg::<LogLevel>(&matches, "verbose")?;

    init_logger(log_level)?;

    // process subcommands
    match matches.subcommand() {
        Some(("disassemble", args)) => {
            let input = expect_arg::<PathBuf>(args, "input-file")?;

            disassemble(input)
        }
        Some(("emulate", args)) => {
            let input = expect_arg::<PathBuf>(args, "input-file")?;
            let memory_size = ByteSize::mib(*args.get_one("memory").unwrap()).as_u64();
            let arg0 = expect_arg::<String>(args, "input-file")?;
            let extras = collect_arg_values(args, "extras");

            let argv = [vec![arg0], extras].concat();
            let program = load_object_file(input)?;
            let mut emulator = EmulatorState::new(memory_size as usize);
            emulator.bootstrap(&program, &argv);
            emulator.run();

            Ok(())
        }
        Some(("beator", args)) | Some(("qubot", args)) => {
            let is_beator = matches.subcommand().unwrap().0 == "beator";

            let input = expect_arg::<PathBuf>(args, "input-file")?;
            let output = expect_optional_arg::<PathBuf>(args, "output-file")?;
            let unroll = args.get_one::<usize>("unroll-model").cloned();
            let smt_solver = expect_arg::<SmtType>(args, "smt-solver")?;
            let solver_timeout = args.get_one::<u64>("solver-timeout");
            let max_heap = *args.get_one::<u32>("max-heap").unwrap();
            let max_stack = *args.get_one::<u32>("max-stack").unwrap();
            let memory_size = ByteSize::mib(*args.get_one("memory").unwrap()).as_u64();
            let has_concrete_inputs = is_beator && args.contains_id("inputs");
            let inputs = expect_optional_arg::<String>(args, "inputs")?;
            let prune = !is_beator || args.get_flag("prune-model");
            let minimize = is_beator && !args.get_flag("fast-minimize");
            let discretize = !is_beator || args.get_flag("discretize-memory");
            let terminate_on_bad = is_beator && args.get_flag("terminate-on-bad");
            let one_query = is_beator && args.get_flag("one-query");
            let renumber = !is_beator || output.is_some();
            let input_is_btor2 = args.get_flag("from-btor2");
            let input_is_dimacs = !is_beator && args.get_flag("from-dimacs");
            let compile_model = is_beator && args.get_flag("compile");
            let emulate_model = is_beator && args.get_flag("emulate");
            let stride = args.get_flag("stride");
            let find_bounds = args.get_flag("find-bounds");
            let solver_time_budget = args.get_one::<u64>("time-budget");
            let arg0 = expect_arg::<String>(args, "input-file")?;
            let extras = collect_arg_values(args, "extras");
            let input_limit = args.get_one::<u64>("input-limit").cloned();
            let input_error = expect_arg::<InputError>(args, "input-error")?;

            let mut model = if !input_is_dimacs {
                let mut model = if !input_is_btor2 {
                    let program = load_object_file(&input)?;
<<<<<<< HEAD
                    let argv = [vec![arg0], extras.clone()].concat();
                    generate_model(&program, memory_size, max_heap, max_stack, &argv)?
=======
                    let argv = [vec![arg0], extras].concat();

                    generate_model(
                        &program,
                        memory_size,
                        max_heap,
                        max_stack,
                        input_limit.unwrap_or(u64::MAX),
                        input_error,
                        &argv,
                    )?
>>>>>>> d3ed8712
                } else {
                    parse_btor2_file(&input)
                };

                if let Some(unroll_depth) = unroll {
                    model.lines.clear();
                    let mut input_values: Vec<u64> = if has_concrete_inputs {
                        inputs
                            .as_ref()
                            .unwrap()
                            .split(',')
                            .map(|x| u64::from_str(x).unwrap())
                            .collect()
                    } else {
                        vec![]
                    };

                    #[cfg(any(feature = "boolector", feature = "z3"))]
                    if find_bounds {
                        let timeout = match solver_timeout {
                            Some(&millis) => Some(Duration::from_millis(millis)),
                            _ => None
                        };
                        #[cfg(feature = "boolector")]
                        let mut smt_solver = BoolectorSolver::new(timeout);
                        #[cfg(feature = "z3")]
                        let mut smt_solver= Z3SolverWrapper::new(timeout);
                        compute_bounds(
                            &mut model,
                            has_concrete_inputs,
                            &mut input_values,
                            unroll_depth,
                            prune,
                            &mut smt_solver,
                            0
                        );
                    }

                    if !find_bounds {
                        for n in 0..unroll_depth {
                            unroll_model(&mut model, n);
                            if has_concrete_inputs {
                                optimize_model_with_input(&mut model, &mut input_values)
                            }
                        }
                    }
                    if prune {
                        prune_model(&mut model);
                    }
                    if discretize {
                        // TODO: We perform a quick constant-folding pass before we discretize. This
                        // introduces some overhead when no SMT solver is used, but helps otherwise.
                        // It is not yet clear how to implement this in a cleaner way.
                        optimize_model_with_input(&mut model, &mut vec![]);
                        replace_memory(&mut model);
                    }

                    if renumber {
                        renumber_model(&mut model);
                    }
                }

                Some(model)
            } else {
                None
            };

            #[cfg(feature = "boolector")]
            if false {
                let mut smt_solver = BoolectorSolver::new(None);
                match &model {
                    Some(model) => {
                        let good = &model.good_states_initial[0];
                        if smt_solver.solve(good) == SMTSolution::Sat {
                            println!("Exit is reached for some paths!");
                        }
                        if smt_solver.is_always_true(good) {
                            println!("Exit is reached for all paths!");
                        } else {
                            //println!("Exit is not reached for some paths!");
                        }
                    }
                    None => {}
                }
            }

            if compile_model {
                assert!(!input_is_btor2, "cannot compile arbitrary BTOR2");
                assert!(!input_is_dimacs, "cannot compile arbitrary DIMACS");
                assert!(!discretize, "cannot compile with discretized memory");

                // TODO: Just a workaround to get `argv` again.
                let arg0 = expect_arg::<String>(args, "input-file")?;
                let extras = collect_arg_values(args, "extras");
                let argv = [vec![arg0], extras].concat();

                let program = load_object_file(&input)?;
                let mut emulator = EmulatorState::new(memory_size as usize);
                // TODO: Eventually patch original program first, then bootstrap.
                emulator.bootstrap(&program, &argv); // bootstrap original program
                compile_model_into_program(&mut emulator, &model.unwrap(), &program);
                emulator.run();
                return Ok(());
            }

            if emulate_model {
                assert!(!input_is_btor2, "cannot emulate arbitrary BTOR2");
                assert!(!input_is_dimacs, "cannot emulate arbitrary DIMACS");
                assert!(!discretize, "cannot emulate with discretized memory");

                let program = load_object_file(&input)?;
                let mut emulator = EmulatorState::new(memory_size as usize);
                emulator.prepare(&program); // only loads the code
                load_model_into_emulator(&mut emulator, &model.unwrap());
                emulator.run();
                return Ok(());
            }

            if is_beator {
                let sat_solver = expect_arg::<SatType>(args, "sat-solver")?;
                let bitblast = args.get_flag("bitblast") || (sat_solver != SatType::None);
                let dimacs = args.get_flag("dimacs");
                let output_to_stdout =
                    output == Some(PathBuf::from("")) || output == Some(PathBuf::from("-"));
                assert!(bitblast || !dimacs, "printing DIMACS requires bitblasting");

                if bitblast {
                    if !discretize {
                        replace_memory(model.as_mut().unwrap());
                    }
                    let gate_model = bitblast_model(&model.unwrap(), true, 64);

                    if sat_solver != SatType::None {
                        solve_bad_states(&gate_model, sat_solver, terminate_on_bad, one_query)?
                    }

                    if output_to_stdout {
                        if dimacs {
                            write_dimacs_model(&gate_model, stdout())?;
                        } else {
                            write_btor2_model(&gate_model, stdout())?;
                        }
                    } else if let Some(ref output_path) = output {
                        let file = File::create(output_path)?;
                        if dimacs {
                            write_dimacs_model(&gate_model, file)?;
                        } else {
                            write_btor2_model(&gate_model, file)?;
                        }
                    }
                } else if output_to_stdout {
                    write_model(&model.unwrap(), stdout())?;
                } else if let Some(ref output_path) = output {
                    let file = File::create(output_path)?;
                    write_model(&model.unwrap(), file)?;
                }
            } else {
                let is_ising = args.get_flag("ising");

                let gate_model = if !input_is_dimacs {
                    bitblast_model(&model.unwrap(), true, 64)
                } else {
                    load_dimacs_as_gatemodel(&input)?
                };

                let mut qubot = Qubot::new(&gate_model, is_ising);
                let bad_state_qubits = qubot.build_qubo();
                if let Some(ref output_path) = output {
                    let file = File::create(output_path)?;
                    qubot.dump_model(file, bad_state_qubits.clone())?;
                }
                qubot.dump_statistics();

                if let Some(all_inputs) = inputs {
                    let total_variables = gate_model.input_gates.len();
                    let instances: Vec<&str> = all_inputs.split('-').collect();

                    for instance in instances {
                        let mut values: Vec<i64> = instance
                            .split(',')
                            .map(|x| i64::from_str(x).unwrap())
                            .collect();

                        while values.len() < total_variables {
                            values.push(0);
                        }

                        let mut input_evaluator = InputEvaluator::new();
                        let (final_offset, true_bad_states) = input_evaluator.evaluate_inputs(
                            &qubot.qubo,
                            &qubot.mapping,
                            &gate_model.input_gates,
                            &values,
                            bad_state_qubits.clone(),
                        );
                        println!(
                            "offset:{}, bad states count:{}",
                            final_offset,
                            true_bad_states.len()
                        );
                    }
                }
            }

            Ok(())
        }
        Some(("dwave", args)) => {
            let input = args.get_one::<String>("input-file").unwrap();
            let runs = *args.get_one::<u32>("num-runs").unwrap();
            let chain_strength = *args.get_one::<f32>("chain-strength").unwrap();

            sample_quantum_annealer(input, runs, chain_strength)
        }
        #[cfg(feature = "gui")]
        Some(("gui", _args)) => {
            gui();
            Ok(())
        }
        _ => unreachable!(),
    }
}

fn init_logger(cli_log_level: LogLevel) -> Result<()> {
    let log_level_env_var = "MONSTER_LOG";
    let log_style_env_var = "MONSTER_LOG_STYLE";

    let env = Env::new()
        .filter_or::<&'static str, &'static str>(log_level_env_var, (&cli_log_level).into())
        .write_style_or(log_style_env_var, "always");

    let mut builder = env_logger::Builder::from_env(env);

    builder.format_timestamp(Some(TimestampPrecision::Millis));

    let level = env::var(log_style_env_var)
        .map_err(|e| e.to_string())
        .and_then(|s| LogLevel::from_str(s.as_str()).map_err(|e| e.to_string()))
        .unwrap_or(cli_log_level);

    if level == LogLevel::Info {
        builder.format(|buf, record| writeln!(buf, "{}", record.args()));
    }

    builder.try_init().context("Failed to initialize logger")
}<|MERGE_RESOLUTION|>--- conflicted
+++ resolved
@@ -27,13 +27,8 @@
 #[cfg(feature = "boolector")]
 use crate::unicorn::smt_solver::boolector_impl::*;
 use crate::unicorn::unroller::{prune_model, renumber_model, unroll_model};
-<<<<<<< HEAD
 use crate::unicorn::{Model, NodeRef, write_model};
 use crate::unicorn::horizon::{compute_bounds, compute_reasoning_horizon};
-
-=======
-use crate::unicorn::write_model;
->>>>>>> d3ed8712
 use ::unicorn::disassemble::disassemble;
 use ::unicorn::emulate::EmulatorState;
 use anyhow::{Context, Result};
@@ -54,12 +49,8 @@
     io::{stdout, Write},
     path::PathBuf,
     str::FromStr,
-<<<<<<< HEAD
-    time::Duration
-=======
     time::Duration,
-    usize,
->>>>>>> d3ed8712
+    usize
 };
 use crate::unicorn::optimize::{optimize_model_with_input};
 #[cfg(feature = "z3")]
@@ -128,12 +119,7 @@
             let mut model = if !input_is_dimacs {
                 let mut model = if !input_is_btor2 {
                     let program = load_object_file(&input)?;
-<<<<<<< HEAD
                     let argv = [vec![arg0], extras.clone()].concat();
-                    generate_model(&program, memory_size, max_heap, max_stack, &argv)?
-=======
-                    let argv = [vec![arg0], extras].concat();
-
                     generate_model(
                         &program,
                         memory_size,
@@ -143,7 +129,6 @@
                         input_error,
                         &argv,
                     )?
->>>>>>> d3ed8712
                 } else {
                     parse_btor2_file(&input)
                 };
